--- conflicted
+++ resolved
@@ -9,11 +9,8 @@
 
 ### Changed
 
-<<<<<<< HEAD
 - Rust: update rust toolchain (and agent rust `DOCKERFILE`) to `nightly-2023-01-31`.
-=======
 - exec/spawn detour refactor [#999](https://github.com/metalbear-co/mirrord/issues/999).
->>>>>>> db94ec65
 
 ## 3.21.0
 
