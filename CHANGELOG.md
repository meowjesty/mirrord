--- conflicted
+++ resolved
@@ -11,13 +11,10 @@
 - New feature, [tcp outgoing traffic](https://github.com/metalbear-co/mirrord/issues/27). It's now possible to make requests to a remote host from the staging environment context. You can enable this feature setting the `MIRRORD_TCP_OUTGOING` variable to true, or using the `-o` option in mirrord-cli.
 - Support for Golang fileops
 
-<<<<<<< HEAD
-=======
 ### Changed
 - mirrord-layer: Added common `Result` type to to reduce boilerplate, removed dependency of `anyhow` crate.
 - mirrord-layer: Split `LayerError` into `LayerError` and `HookError` to distinguish between errors that can be handled by the layer and errors that can be handled by the hook. (no more requiring libc errno for each error!). Closes [#247](https://github.com/metalbear-co/mirrord/issues/247)
 
->>>>>>> 922e145c
 ## 2.8.1
 
 ### Fixed
