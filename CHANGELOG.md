--- conflicted
+++ resolved
@@ -9,21 +9,15 @@
 
 ### Fixed
 - mirrord-layer: Return errors from agent when `connect` fails back to the hook (previously we were handling these as errors in layer, so `connect` had slightly wrong behavior).
-<<<<<<< HEAD
 - mirrord-agent: Add a `tokio::time:timeout` to `TcpStream::connect`, fixes golang issue where sometimes it would get stuck attempting to connect on IPv6.
 
 ### Changed
 - mirrord-layer: Use `tracing::instrument` to improve logs.
+- CI: pin rust nightly channel to 2022-09-13.
 - mirrord-layer: Refactor `connect` function to be less bloated.
 - `.dockerignore` now ignores more useless files (reduces mirrord-agent image build time, and size).
 - mirrord-agent: Use `tracing::instrument` for the outgoing traffic feature.
-=======
 - mirrord-layer: workaround for `presented server name type wasn't supported` error when Kubernetes server has IP for CN in certificate. [[#388](https://github.com/metalbear-co/mirrord/issues/388)]
-
-### Changed
-- mirrord-layer: Use `tracing::instrument` to improve logs.
-- CI: pin rust nightly channel to 2022-09-13.
->>>>>>> 3dfa10cc
 
 ### Added
 - Outgoing UDP test with node. Closes [[#323](https://github.com/metalbear-co/mirrord/issues/323)]
