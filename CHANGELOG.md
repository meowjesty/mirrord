--- conflicted
+++ resolved
@@ -7,7 +7,6 @@
 
 ## [Unreleased]
 
-<<<<<<< HEAD
 ### Fixed
 - mirrord-layer: Fix `connect` returning error when called on UDP sockets and the
   outgoing traffic feature of mirrord is disabled.
@@ -19,7 +18,7 @@
 - `.dockerignore` now ignores more useless files (reduces mirrord-agent image build time, and size).
 - mirrord-agent: Use `tracing::instrument` for the outgoing traffic feature.
 - mirrord-agent: `IndexAllocator` now uses `ConnectionId` for outgoing traffic feature.
-=======
+
 ## 3.0.6-alpha
 
 ### Changed
@@ -33,7 +32,6 @@
 
 ### Changed
 - mirrord-layer: Log to info instead of error when failing to write to local tunneled streams.
->>>>>>> c0aec8c1
 
 ## 3.0.5-alpha
 
