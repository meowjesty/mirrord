# Change Log

All notable changes to the mirrord's cli, agent, protocol, extensions will be documented in this file.
Previous versions had CHANGELOG per component, we decided to combine all repositories to a mono-repo with one CHANGELOG.

Check [Keep a Changelog](http://keepachangelog.com/) for recommendations on how to structure this file.

## [Unreleased]

<<<<<<< HEAD
### Fixed

- mirrord-agent: Handle HTTP upgrade requests when the stealer feature is enabled (with HTTP traffic) PR [#973](https://github.com/metalbear-co/mirrord/pull/973).
=======
### Added

- Support for Go's `os.ReadDir` on Linux (by hooking the `getdents64` syscall). Part of
  [#120](https://github.com/metalbear-co/mirrord/issues/120).
>>>>>>> 7b4de94a

## 3.20.0

### Added

- Support impersonation in operator

### Fixed

- Go crash in some scenarios [#834](https://github.com/metalbear-co/mirrord/issues/834).
- Remove already deprecated `--no-fs` and `--rw` options, that do not do anything anymore, but were still listed in the
  help message.
- Bug: SIP would fail the second time to run scripts for which the user does not have write permissions.

### Changed

- Change layer/cli logs to be to stderr instead of stdout to avoid mixing with the output of the application. Closes [#786](https://github.com/metalbear-co/mirrord/issues/786)

## 3.19.2

### Changed

- Code refactor: moved all file request and response types into own file.

## 3.19.1

### Fixed

- Changelog error failing the JetBrains release.

## 3.19.0

### Changed

- mirrord-operator: replace operator api to use KubernetesAPI extension. [#915](https://github.com/metalbear-co/mirrord/pull/915)

### Fixed

- tests: flaky passthrough fix. Avoid 2 agents running at the same time, add minimal sleep (1s)
- macOS x64/SIP(arm): fix double hooking `fstatat$INODE64`. Possible crash and undefined behavior.

### Added

- introduce `mirrord-console` - a utility to debug and investigate mirrord issues.

### Deprecated

- Remove old fs mode
  - cli: no `--rw` or `--no-fs`.
  - layer: no `MIRRORD_FILE_OPS`/`MIRRORD_FILE_RO_OPS`/`MIRRORD_FILE_FILTER_INCLUDE`/`MIRRORD_FILE_FILTER_EXCLUDE`

## 3.18.2

### Fixed

- crash when `getaddrinfo` is bypassed and libc tries to free our structure. Closes [#930](https://github.com/metalbear-co/mirrord/issues/930)
- Stealer hangs on short streams left open and fails on short closed streams to filtered HTTP ports -
 [#926](https://github.com/metalbear-co/mirrord/issues/926).

## 3.18.1

### Fixed

- Issue when connect returns `libc::EINTR` or `libc::EINPROGRESS` causing outgoing connections to fail.
- config: file config updated to fix simple pattern of IncomingConfig. [#933](https://github.com/metalbear-co/mirrord/pull/933)

## 3.18.0

### Added

- Agent now sends error encountered back to layer for better UX when bad times happen. (This only applies to error happening on connection-level).
- Partial ls flow for Go on macOS (implemented `fdopendir` and `readdir_r`). Closes [#902](https://github.com/metalbear-co/mirrord/issues/902)
- New feature: HTTP traffic filter!
  - Allows the user to steal HTTP traffic based on HTTP request headers, for example `Client: me` would steal requests that match this header,
    while letting unmatched requests (and non-HTTP packets) through to their original destinations.

### Fixed

- Update the setup-qemu-action action to remove a deprecation warning in the Release Workflow
- stat functions now support directories.
- Possible bugs with fds being closed before time (we now handle dup'ing of fds, and hold those as ref counts)

### Changed

- agent: Return better error message when failing to use `PACKET_IGNORE_OUTGOING` flag.

## 3.17.0

### Added

- Add brew command to README

### Fixed

- intellij plugin: mirrord icon should always load now.
- intellij plugin: on target selection cancel, don't show error - just disable mirrord for the run and show message.
- fixed setting a breakpoint in GoLand on simple app hanging on release build (disabled lto). - Fixes [#906](https://github.com/metalbear-co/mirrord/issues/906).

### Deprecated

- Removed `disabled` in favor of `local` in `fs` configuration.

### Changed

- update `kube` dependency + bump other
- update `dlv` packed with plugins.

## 3.16.2

### Fixed

- Add go to skipped processes in JetBrains plugin. Solving GoLand bug.

## 3.16.1

### Fixed

- Running on specific Kubernetes setups, such as Docker for Desktop should work again.

## 3.16.0

### Added

- Add golang stat hooks, closes [#856](https://github.com/metalbear-co/mirrord/issues/856)

### Fixed

- agent: mount /var from host and reconfigure docker socket to /var/run/docker.sock for better compatibility
- Error on specifying namespace in configuration without path (pod/container/deployment). Closes [#830](https://github.com/metalbear-co/mirrord/issues/830)
- IntelliJ plugin with new UI enabled now shows buttons. Closes [#881](https://github.com/metalbear-co/mirrord/issues/881)
- Fix deprecation warnings (partially), update checkout action to version 3.

### Changed

- Refactored detours to use new helper function `Result::as_hook` to simplify flow. (no change in behavior)

## 3.15.2

### Added

- Logging for IntelliJ plugin for debugging/bug reports.

### Fixed

- Crash when mirroring and state is different between local and remote (happens in Mesh).
  We now ignore messages that are not in the expected state. (as we can't do anything about it).
- agent: Fix typo in socket path for k3s environments
- intellij-plugin: fix missing telemetry/version check

## 3.15.1

### Added

- Add `__xstat` hook, fixes [#867]((https://github.com/metalbear-co/mirrord/issues/867))

### Fixed

- Fix build scripts for the refactored IntelliJ plugin

## 3.15.0

### Added

- agent: Add support for k3s envs
- IntelliJ plugin - refactor, uses cli like vs code.

### Fixed

- getaddrinfo: if node is NULL just bypass, as it's just for choosing ip/port, Fixes[#858](https://github.com/metalbear-co/mirrord/issues/858) and [#848](https://github.com/metalbear-co/mirrord/issues/848)

### Changed

- cli now loads env, removes go env stuff at load, might fix some bugs there.

## 3.14.3

### Fixed

- Create empty release to overcome temporary issue with VS Code marketplace publication

## 3.14.2

### Fixed

- vscode ext: use process env for running mirrord. Fixes [#854](https://github.com/metalbear-co/mirrord/issues/854)

## 3.14.1

### Fixed

- layer + go - connect didn't intercept sometimes (we lacked a match). Fixes [851](https://github.com/metalbear-co/mirrord/issues/851).

## 3.14.0

### Changed

- cli: Set environment variables from cli to spawned process instead of layer when using `mirrord exec`.
- cli: use miette for nicer errors
- cli: some ext exec preparations, nothing user facing yet.
- vs code ext: use cli, fixes some env bugs with go and better user experience.

## 3.13.5

### Changed

- Don't add temp prefix when using `extract` command.
- VS Code extension: mirrord enable/disable to be per workspace.
- VS Code extension: bundle the resources
- Add `/System` to default ignore list.
- Remove `test_mirrord_layer` from CI as it's covered in integration testing.

### Fixed

- fd leak on Linux when using libuv (Node). Caused undefined behavior. Fixes [#757](https://github.com/metalbear-co/mirrord/issues/757).

### Misc

- Better separation in mirrord cli.

## 3.13.4

### Changed

- Adjust filters - all directory filters also filter the directory itself (for when lstat/stating the directory).
  Added `/Applications`

## 3.13.3

### Added

- Add `mirrord ls` which allows listing target path. Hidden from user at the moment, as for now it's meant for extension use only.

### Changed

- Refactor e2e tests: split into modules based on functionality they test.
- internal refactor in mirrord-agent: Stealer feature changed from working per connection to now starting with
  the agent itself ("global"). Got rid of `steal_worker` in favor of a similar abstraction to what
  we have in `sniffer.rs` (`TcpConnectionStealer` that acts as the traffic stealing task, and
  `TcpStealerApi` which bridges the communication between the agent and the stealer task).
- Tests CI: don't wait for integration tests to start testing E2E tests.

### Fixed

- Add missing `fstat`/`lstat`/`fstatat`/`stat` hooks.

## 3.13.2

### Fixed

- Weird crash that started happening after Frida upgrade on macOS M1.

## 3.13.1

### Fixed

- Fix asdf:
  - Add `/tmp` not just `/tmp/` to exclusion.
  - Add `.tool-version` to exclusion.
  - `fclose` was calling close which doesn't flush.

## 3.13.0

### Changed

- IntelliJ Plugin: downgrade Java to version 11.
- IntelliJ Plugin: update platform version to 2022.3.
- Disable progress in mirrord-layer - can cause issues with forks and generally confusing now
  that agent is created by cli (and soon to be created by IDE plugin via cli).
- Update to Frida 16.0.7
- Add more paths to the default ignore list (`/snap` and `*/.asdf/*`) - to fix asdf issues.
- Add `/bin/` to default ignore list - asdf should be okay now!
- Update GitHub action to use latest `rust-cache`

### Added

- mirrord-operator: Add securityContext section for deployment in operator setup

### Fixed

- Fix `--fs-mode=local` didn't disable hooks as it was supposed to.
- Fix hooking wrong libc functions because of lack of module specification - add function to resolve
  module name to hook from (libc on Unix,libsystem on macOS). Partially fixes asdf issue.

## 3.12.1

### Added

- E2E test for pause feature with service that logs http requests and a service that makes requests.
- mirrord-layer: automatic operator discovery and connection if deployed on cluster. (Discovery can be disabled with `MIRRORD_OPERATOR_ENABLE=false`).

### Changed

- Added `/tmp/` to be excluded from file ops by default. Fixes [#800](https://github.com/metalbear-co/mirrord/issues/800).

### Misc

- Reformatted a bit the file stuff, to make it more readable. We now have `FILE_MODE` instead of `FILE_OPS_*` internally.
- Changed fileops test to also test write override (mirrord mode is read and override specific path)

## 3.12.0

### Added

- `--pause` feature (unstable). See [#712](https://github.com/metalbear-co/mirrord/issues/712).
- operator setup cli feature.
- mirrord-layer: operator connection that can be used instad of using kubernetes api to access agents.

### Changed

- CI: cancel previous runs of same PR.
- cli: set canonical path for config file to avoid possible issues when child processes change current working directory.
- config: Refactor config proc macro and behavior - we now error if a config value is wrong instead of defaulting.
- layer: panic on error instead of exiting without any message.
- CI: don't run CI on draft PRs.
- Update dependencies.
- Update to clap v4 (cli parser crate).
- Started deprecation of fsmode=disabled, use fsmode=local instead.

### Fixed

- Typo in `--agent-startup-timeout` flag.

## 3.11.2

### Fixed

- Agent dockerfile: fix build for cross arch

### Changed

- Added clippy on macOS and cleaned warnings.

## 3.11.1

### Fixed

- release.yaml: Linux AArch64 for real this time. (embedded so was x64)

### Changed

- Create agent in the cli and pass environment variables to exec'd process to improve agent re-use.
- IntelliJ: change default log level to warning (match cli/vscode).
- IntelliJ: don't show progress (can make some tests/scenarios fail).
- release.yaml: Build layer/cli with Centos 7 compatible glibc (AmazonLinux2 support).
- Change CPU/memory values requested by the Job agent to the lowest values possible.

## 3.11.0

### Added

- MacOS: Support for executing SIP binaries in user applications. We hook `execve`
  and create a SIP-free version of the binary on-the-go and execute that instead of
  the SIP binary.
  This means we now support running bash scripts with mirrord also on MacOS.
  Closes [#649](https://github.com/metalbear-co/mirrord/issues/649).

### Changed

- Only warn about invalid certificates once per agent.
- Reduce tokio features to needed ones only.

### Fixed

- CI: Fix regex for homebrew formula
- Potentially ignoring write calls (`fd < 2`).
- CI: Fix release for linux aarch64. Fixes [#760](https://github.com/metalbear-co/mirrord/issues/760).
- Possible cases where we don't close fds correctly.

## 3.10.4

### Fixed

- VS Code Extension: Fix crash when no env vars are defined in launch.json

## 3.10.3

### Changed

- CLI: change temp lib file to only be created for new versions
- mirrord-config: refactored macro so future implementations will be easier

### Fixed

- Release: fix homebrew release step

## 3.10.2

### Fixed

- CI: fix `release_gh` zip file step

## 3.10.1

### Changed

- CI: download shasums and add git username/email to make the homebrew release work
- Remove `unimplemented` for some IO cases, we now return `Unknown` instead. Also added warning logs for these cases to track.
- Only recommend `--accept-invalid-certificates` on connection errors if not already set.
- Terminate user application on connection error instead of only stopping mirrord.

## 3.10.0

### Added

- CI: Update homebrew formula on release, refer [#484](https://github.com/metalbear-co/mirrord/issues/484)

### Changed

- VS Code Extension: change extension to use the target specified in the mirrord config file, if specified, rather than show the pod dropdown

## 3.9.0

### Added

- `MIRRORD_AGENT_NETWORK_INTERFACE` environment variable/file config to let user control which network interface to use. Workaround for [#670](https://github.com/metalbear-co/mirrord/issues/670).
- mirrord-config: `deprecated` and `unstable` tags to MirrordConfg macro for messaging user when using said fields

### Changed

- VS Code Extension: change extension to use a mirrord-config file for configuration
- VS Code Extension: use the IDE's telemetry settings to determine if telemetry should be enabled

## 3.8.0

### Changed

- mirrord-layer: Remove `unwrap` from initialization functions.
- Log level of operation bypassing log from warn to trace (for real this time).
- Perform filesystem operations for paths in `/home` locally by default (for real this time).

### Added

- VS Code Extension: add JSON schema
- Bypass SIP on MacOS on the executed binary, (also via shebang).
  See [[#649](https://github.com/metalbear-co/mirrord/issues/649)].
  This does not yet include binaries that are executed by the first binary.

### Fixed

- fix markdown job by adding the checkout action

## 3.7.3

### Fixed

- mirrord-agent: No longer resolves to `eth0` by default, now we first try to resolve
  the appropriate network interface, if this fails then we use `eth0` as a last resort.
  Fixes [#670](https://github.com/metalbear-co/mirrord/issues/670).

### Changed

- intelliJ: use custom delve on macos

## 3.7.2

### Fixed

- Release: fix broken docker build step caused by folder restructure

## 3.7.1

### Fixed

- using gcloud auth for kubernetes. (mistakenly loaded layer into it)
- debugging Go on VSCode. We patch to use our own delivered delve.
- Changed layer not to crash when connection is closed by agent. Closed [#693](https://github.com/metalbear-co/mirrord/issues/693).

### Changed

- IntelliJ: fallback to using a textfield if listing namespaces fails

## 3.7.0

### Added

- mirrord-config: New `mirrord-schema.json` file that contains docs and types which should help the user write their mirrord
  config files. This file has to be manually generated (there is a test to help you remember).

### Fixed

- IntelliJ: Fix occurring of small namespace selection window and make mirrord dialogs resizable
- IntelliJ: Fix bug when pressing cancel in mirrord dialog and rerunning the application no mirrord window appears again
- VS Code: Fix crash occurring because it used deprecated env vars.

### Changed

- mirrord-config: Take `schema` feature out of feature flag (now it's always on).
- mirrord-config: Add docs for the user config types.

## 3.6.0

### Added

- mirrord-layer: Allow capturing tracing logs to file and print github issue creation link via MIRRORD_CAPTURE_ERROR_TRACE env variable

### Fixed

- Fix vscode artifacts where arm64 package was not released.
- IntelliJ plugin: if namespaces can't be accessed, use the default namespace

### Changed

- Add `/home` to default file exclude list.
- Changed log level of `Bypassing operation...` from warning to trace.
- IntelliJ settings default to match CLI/VSCode.

## 3.5.3

### Fixed

- Fixed broken release step for VS Code Darwin arm64 version

## 3.5.2

### Fixed

- Fixed breaking vscode release step

## 3.5.1

### Fixed

- Fixed an issue with the release CI

### Changed

- Update target file config to have `namespace` nested inside of `target` and not a separate `target_namespace`.
  See [#587](https://github.com/metalbear-co/mirrord/issues/587) and [#667](https://github.com/metalbear-co/mirrord/issues/667)

## 3.5.0

### Added

- aarch64 release binaries (no go support yet, no IntelliJ also).
- mirrord-layer: Add [`FileFilter`](mirrord-layer/src/file/filter.rs) that allows the user to include or exclude file paths (with regex support) for file operations.

### Changed

- mirrord-layer: Improve error message when user tries to run a program with args without `--`.
- Add tests for environment variables passed to KubeApi for authentication feature for cli credential fetch
- Remove openssl/libssl dependency, cross compilation is easier now. (It wasn't needed/used)
- mirrord-config: Changed the way [`fs`](mirrord-config/src/fs.rs) works: now it supports 2 modes `Simple` and `Advanced`,
  where `Simple` is similar to the old behavior (enables read-only, read-write, or disable file ops), and `Advanced`
  allows the user to specify include and exclude (regexes) filters for [`FileFilter`](mirrord-layer/src/file/filter.rs).
- Lint `README` and update it for `--target` flag.
- mirrord-layer: improve error message for invalid targets.

### Removed

- `--pod-name`, `--pod-namespace`, `--impersonated_container_name` have been removed in favor of `--target`, `--target-namespace`

### Fixed

- Env var to ignore ports used by a debugger for intelliJ/VSCode, refer [#644](https://github.com/metalbear-co/mirrord/issues/644)

## 3.4.0

### Added

- Add changelog for intelliJ extension, closes [#542](https://github.com/metalbear-co/mirrord/issues/542)
- Add filter for changelog to ci.yml
- Telemetry for intelliJ extension.

### Changed

- Update intelliJ extension: lint & bump java version to 17.
- Added `/Users` and `/Library` to path to ignore for file operations to improve UX on macOS.
- Use same default options as CLI in intelliJ extension.
- Improve UI layout of intelliJ extension.
- Separate tcp and udp outgoing option in intelliJ extension.
- Tighter control of witch environment variables would be passed to the KubeApi when fetching credentials via cli in kube-config. See [#637](https://github.com/metalbear-co/mirrord/issues/637)

### Fixed

- Lint Changelog and fix level of a "Changed" tag.
- File operations - following symlinks now works as expected. Previously, absolute symlinks lead to use our own path instead of target path.
  For example, AWS/K8S uses `/var/run/..` for service account credentials. In many machines, `/var/run` is symlink to `/run`
  so we were using `/run/..` instead of `/proc/{target_pid}/root/run`.
- Fix not reappearing window after pressing cancel-button in intelliJ extension.

## 3.3.0

### Added

- Telemetries, see [TELEMETRY.md](./TELEMETRY.md) for more information.

### Changed

- Added timeout for "waiting for pod to be ready..." in mirrord-layer to prevent unresponsive behavior. See [#579](https://github.com/metalbear-co/mirrord/issues/579)
- IntelliJ Extension: Default log level to `ERROR` from `DEBUG`

### Fixed

- Issue with [bottlerocket](https://github.com/bottlerocket-os/bottlerocket) where they use `/run/dockershim.sock`
  instead of the default containerd path. Add new path as fallback.

## 3.2.0

### Changed

- Extended support for both `-s` and `-x` wildcard matching, now supports `PREFIX_*`, `*_SUFFIX`, ect.
- Add to env default ignore `JAVA_HOME`,`HOMEPATH`,`CLASSPATH`,`JAVA_EXE` as it's usually runtime that you don't want
  from remote. Possibly fixes issue discussed on Discord (used complained that they had to use absolute path and not
  relative).
- Add `jvm.cfg` to default bypass for files.
- Clarify wrong target error message.
- mirrord-layer: Improve error message in `connection::handle_error`.

### Fixed

- Don't ignore passed `--pod-namespace` argument, closes
  [[#605](https://github.com/metalbear-co/mirrord/issues/605)]
- Replace deprecated environment variables in IntelliJ plugin
- Issues with IntelliJ extension when debugging Kotlin applications
- Scrollable list for pods and namespaces for IntelliJ extension,
  closes [[#610](https://github.com/metalbear-co/mirrord/issues/610)]

### Deprecated

- `--impersonated-container-name` and `MIRRORD_IMPERSONATED_CONTAINER_NAME` are
  deprecated in favor of `--target` or `MIRRORD_IMPERSONATED_TARGET`
- `--pod-namespace` and `MIRRORD_AGENT_IMPERSONATED_POD_NAMESPACE` are deprecated in
  favor of `--target-namespace` and `MIRRORD_TARGET_NAMESPACE`

## 3.1.3

### Changed

- release: VS Code extension release as stable and not pre-release.

### Fixed

- Dev container failing to execute `apt-get install -y clang`

## 3.1.2

### Changed

- Update some texts in documentation, READMEs, and extension package descriptions
- IntelliJ version check on enabling instead of on project start. Don't check again after less than 3 minutes.

## 3.1.1

### Fixed

- IntelliJ plugin crashing on run because both include and exclude were being set for env vars.

## 3.1.0

### Added

- `pwrite` hook (used by `dotnet`);

### Fixed

- Issue [#577](https://github.com/metalbear-co/mirrord/issues/577). Changed non-error logs from `error!` to `trace!`.

### Changed

- Agent pod definition now has `requests` specifications to avoid being defaulted to high values.
  See [#579](https://github.com/metalbear-co/mirrord/issues/579).
- Change VSCode extension configuration to have file ops, outgoing traffic, DNS, and environment variables turned on by
  default.
- update intelliJ extension: toggles + panel for include/exclude env vars

## 3.0.22-alpha

### Changed

- Exclude internal configuration fields from generated schema.

### Fixed

- Issue [#531](https://github.com/metalbear-co/mirrord/issues/531). We now detect NixOS/Devbox usage and add `sh` to
  skipped list.

## 3.0.21-alpha

### Added

- Reuse agent - first process that runs will create the agent and its children will be able to reuse the same one to
  avoid creating many agents.
- Don't print progress for child processes to avoid confusion.
- Skip istio/linkerd-proxy/init container when mirroring a pod without a specific container name.
- Add "linkerd.io/inject": "disabled" annotation to pod created by mirrord to avoid linkerd auto inject.
- mirrord-layer: support `-target deployment/deployment_name/container/container_name` flag to run on a specific
  container.
- `/nix/*` path is now ignored for file operations to support NixOS.
- Shortcut `deploy` for `deployment` in target argument.
- Added the ability to override environment variables in the config file.

### Changed

- Print exit message when terminating application due to an unhandled error in the layer.
- mirrord-layer: refactored `pod_api.rs` to be more maintainble.
- Use kube config namespace by default.
- mirrord-layer: Ignore `EAFNOSUPPORT` error reporting (valid scenario).

## 3.0.20-alpha

### Added

- `pread` hook (used by `dotnet`);
- mirrord-layer: ignore opening self-binary (temporal SDK calculates the hash of the binary, and it fails because it
  happens remotely)
- Layer integration tests with more apps (testing with Go only on MacOS because of
  known crash on Linux - [[#380](https://github.com/metalbear-co/mirrord/issues/380)]).
  Closes [[#472](https://github.com/metalbear-co/mirrord/issues/472)].
- Added progress reporting to the CLI.
- CI: use [bors](https://bors.tech/) for merging! woohoo.

### Changed

- Don't report InProgress io error as error (log as info)
- mirrord-layer: Added some `dotnet` files to `IGNORE_FILES` regex set;
- mirrord-layer: Added the `Detour` type for use in the `ops` modules instead of `HookResult`. This type supports
  returning a `Bypass` to avoid manually checking if a hook actually failed or if we should just bypass it;
- mirrord-protocol: Reduce duplicated types around `read` operation;
- Layer integration tests for more apps. Closes
  [[#472](https://github.com/metalbear-co/mirrord/issues/472)].
- Rename http mirroring tests from `integration` to `http_mirroring` since there are
  now also integration tests in other files.
- Delete useless `e2e_macos` CI job.
- Integration tests also display test process output (with mirrord logs) when they
  time out.
- CI: mirrord-layer UT and integration run in same job.
- .devcontainer: Added missing dependencies and also kind for running e2e tests.

### Fixed

- Fix IntelliJ Extension artifact - use glob pattern
- Use LabelSelector instead of app=* to select pods from deployments
- Added another
  protection [to not execute in child processes from k8s auth](https://github.com/metalbear-co/mirrord/issues/531) by
  setting an env flag to avoid loading then removing it after executing the api.

## 3.0.19-alpha

### Added

- Release image for armv7 (Cloud ARM)

### Fixed

- Release for non-amd64 arch failed because of lack of QEMU step in the github action. Re-added it

## 3.0.18-alpha

### Changed

- Replaced `pcap` dependency with our own `rawsocket` to make cross compiling faster and easier.

## 3.0.17-alpha

### Fixed

- Release CI: Remove another failing step

## 3.0.16-alpha

### Fixed

- Release CI: Temporarily comment out failing step

## 3.0.15-alpha

### Fixed

- Release CI: Fix checkout action position in intelliJ release.

## 3.0.14-alpha

### Added

- Layer integration test. Tests the layer's loading and hooking in an http mirroring simulation with a flask web app.
  Addresses but does not
  close [[#472](https://github.com/metalbear-co/mirrord/issues/472)] (more integration tests still needed).

### Fixed

- Release CI: Fix paths for release artifacts

## 3.0.13-alpha

### Added

- mirrord-cli: added a SIP protection check for macos binaries,
  closes [[#412](https://github.com/metalbear-co/mirrord/issues/412)]

### Fixed

- Fixed unused dependencies issue, closes [[#494](https://github.com/metalbear-co/mirrord/issues/494)]

### Changed

- Remove building of arm64 Docker image from the release CI

## 3.0.12-alpha

### Added

- Release CI: add extensions as artifacts, closes [[#355](https://github.com/metalbear-co/mirrord/issues/355)]

### Changed

- Remote operations that fail logged on `info` level instead of `error` because having a file not found, connection
  failed, etc can be part of a valid successful flow.
- mirrord-layer: When handling an outgoing connection to localhost, check first if it's a socket we intercept/mirror,
  then just let it connect normally.
- mirrord-layer: removed `tracing::instrument` from `*_detour` functions.

### Fixed

- `getaddrinfo` now uses [`trust-dns-resolver`](https://docs.rs/trust-dns-resolver/latest/trust_dns_resolver/) when
  resolving DNS (previously it would do a `getaddrinfo` call in mirrord-agent that could result in incompatibility
  between the mirrored pod and the user environments).
- Support clusters running Istio. Closes [[#485](https://github.com/metalbear-co/mirrord/issues/485)].

## 3.0.11-alpha

### Added

- Support impersonated deployments, closes [[#293](https://github.com/metalbear-co/mirrord/issues/293)]
- Shorter way to select which deployment/pod/container to impersonate through `--target`
  or `MIRRORD_IMPERSONATED_TARGET`, closes [[#392](https://github.com/metalbear-co/mirrord/issues/392)]
- mirrord-layer: Support config from file alongside environment variables.
- intellij-ext: Add version check, closes [[#289](https://github.com/metalbear-co/mirrord/issues/289)]
- intellij-ext: better support for Windows with WSL.

### Deprecated

- `--pod-name` or `MIRRORD_AGENT_IMPERSONATED_POD_NAME` is deprecated in favor of `--target`
  or `MIRRORD_IMPERSONATED_TARGET`

### Fixed

- tcp-steal working with linkerd meshing.
- mirrord-layer should exit when agent disconnects or unable to make initial connection

## 3.0.10-alpha

### Added

- Test that verifies that outgoing UDP traffic (only with a bind to non-0 port and a
  call to `connect`) is successfully intercepted and forwarded.

### Fixed

- macOS binaries should be okay now.

## 3.0.9-alpha

### Changed

- Ignore http tests because they are unstable, and they block the CI.
- Bundle arm64 binary into the universal binary for MacOS.

## 3.0.8-alpha

### Fixed

- release CI: Fix dylib path for `dd`.

## 3.0.7-alpha

### Fixed

- mirrord-layer: Fix `connect` returning error when called on UDP sockets and the
  outgoing traffic feature of mirrord is disabled.
- mirrord-agent: Add a `tokio::time:timeout` to `TcpStream::connect`, fixes golang issue where sometimes it would get
  stuck attempting to connect on IPv6.
- intelliJ-ext: Fix CLion crash issue, closes [[#317](https://github.com/metalbear-co/mirrord/issues/317)]
- vscode-ext: Support debugging Go, and fix issues with configuring file ops and traffic stealing.

### Changed

- mirrord-layer: Remove check for ignored IP (localhost) from `connect`.
- mirrord-layer: Refactor `connect` function to be less bloated.
- `.dockerignore` now ignores more useless files (reduces mirrord-agent image build time, and size).
- mirrord-agent: Use `tracing::instrument` for the outgoing traffic feature.
- mirrord-agent: `IndexAllocator` now uses `ConnectionId` for outgoing traffic feature.

## 3.0.6-alpha

### Changed

- mirrord-layer: Remove `tracing::instrument` from `go_env::goenvs_unix_detour`.
- mirrord-layer: Log to info instead of error when failing to write to local tunneled streams.

### Added

- mirrord-layer, mirrord-cli: new command line argument/environment variable - `MIRRORD_SKIP_PROCESSES` to provide a
  list of comma separated processes to not to load into.
  Closes [[#298](https://github.com/metalbear-co/mirrord/issues/298)]
  , [[#308](https://github.com/metalbear-co/mirrord/issues/308)]
- release CI: add arm64e to the universal dylib
- intellij-ext: Add support for Goland

## 3.0.5-alpha

### Fixed

- mirrord-layer: Return errors from agent when `connect` fails back to the hook (previously we were handling these as
  errors in layer, so `connect` had slightly wrong behavior).
- mirrord-layer: instrumenting error when `write_detur` is called to stdout/stderr
- mirrord-layer: workaround for `presented server name type wasn't supported` error when Kubernetes server has IP for CN
  in certificate. [[#388](https://github.com/metalbear-co/mirrord/issues/388)]

### Changed

- mirrord-layer: Use `tracing::instrument` to improve logs.

### Added

- Outgoing UDP test with node. Closes [[#323](https://github.com/metalbear-co/mirrord/issues/323)]

## 3.0.4-alpha

### Fixed

- Fix crash in VS Code extension happening because the MIRRORD_OVERRIDE_ENV_VARS_INCLUDE and
  MIRRORD_OVERRIDE_ENV_VARS_EXCLUDE vars being populated with empty values (rather than not being populated at all)
  .Closes [[#413](https://github.com/metalbear-co/mirrord/issues/413)].
- Add exception to gradle when dylib/so file is not found.
  Closes [[#345](https://github.com/metalbear-co/mirrord/issues/345)]
- mirrord-layer: Return errors from agent when `connect` fails back to the hook (previously we were handling these as
  errors in layer, so `connect` had slightly wrong behavior).

## 3.0.3-alpha

### Changed

- Changed agent namespace to default to the pod namespace.
  Closes [[#404](https://github.com/metalbear-co/mirrord/issues/404)].

## 3.0.2-alpha

### Added

- Code sign Apple binaries.
- CD - Update latest tag after release is published.

### Changed

- In `go-e2e` test, call `os.Exit` instead fo sending `SIGINT` to the process.
- Install script now downloads latest tag instead of main branch to avoid downtime on installs.

### Fixed

- Fix Environment parsing error when value contained '='
  Closes [[#387](https://github.com/metalbear-co/mirrord/issues/387)].
- Fix bug in outgoing traffic with multiple requests in quick succession.
  Closes [[#331](https://github.com/metalbear-co/mirrord/issues/331)].

## 3.0.1-alpha

### Fixed

- Add missing dependency breaking the VS Code release.

## 3.0.0-alpha

### Added

- New feature: UDP outgoing, mainly for Go DNS but should work for most use cases also!
- E2E: add tests for python's fastapi with uvicorn
- Socket ops - `connect`: ignore localhost and ports 50000 - 60000 (reserved for debugger)
- Add "*.plist" to `IGNORE_REGEX`, refer [[#350](https://github.com/metalbear-co/mirrord/issues/350)].

### Changed

- Change all functionality (incoming traffic mirroring, remote DNS outgoing traffic, environment variables, file reads)
  to be enabled by default. ***Note that flags now disable functionality***

### Fixed

- mirrord-layer: User-friendly error for invalid kubernetes api certificate
- mirrord-cli: Add random prefix to the generated shared lib to prevent Bus Error/EXC_BAD_ACCESS
- Support for Go 1.19>= syscall hooking
- Fix Python debugger crash in VS Code Extension. Closes [[#350](https://github.com/metalbear-co/mirrord/issues/350)].

## 2.13.0

### Added

- Release arm64 agent image.

### Fixed

- Use selected namespace in IntelliJ plugin instead of always using default namespace.

## 2.12.1

### Fixed

- Fix bug where VS Code extension would crash on startup due to new configuration values not being the correct type.
- Unset DYLD_INSERT_LIBRARIES/LD_PRELOAD when creating the agent.
  Closes [[#330](https://github.com/metalbear-co/mirrord/issues/330)].
- Fix NullPointerException in IntelliJ Extension. Closes [[#335](https://github.com/metalbear-co/mirrord/issues/335)].
- FIx dylib/so paths for the IntelliJ Extension. Closes [[#337](https://github.com/metalbear-co/mirrord/pull/352)].

## 2.12.0

### Added

- Add more configuration values to the VS Code extension.
- Warning when using remote tcp without remote DNS (can cause ipv6/v4 issues).
  Closes [#327](https://github.com/metalbear-co/mirrord/issues/327)

### Fixed

- VS Code needed restart to apply kubectl config/context change.
  Closes [316](https://github.com/metalbear-co/mirrord/issues/316).
- Fixed DNS feature causing crash on macOS on invalid DNS name due to mismatch of return
  codes. [#321](https://github.com/metalbear-co/mirrord/issues/321).
- Fixed DNS feature not using impersonated container namespace, resulting with incorrect resolved DNS names.
- mirrord-agent: Use `IndexAllocator` to properly generate `ConnectionId`s for the tcp outgoing feature.
- tests: Fix outgoing and DNS tests that were passing invalid flags to mirrord.
- Go Hooks - use global ENABLED_FILE_OPS
- Support macOS with apple chip in the IntelliJ plugin.
  Closes [#337](https://github.com/metalbear-co/mirrord/issues/337).

## 2.11.0

### Added

- New feature: mirrord now supports TCP traffic stealing instead of mirroring. You can enable it by
  passing `--tcp-steal` flag to cli.

### Fixed

- mirrord-layer: Go environment variables crash - run Go env setup in a different stack (should
  fix [#292](https://github.com/metalbear-co/mirrord/issues/292))

### Changed

- mirrord-layer: Add `#![feature(let_chains)]` to `lib.rs` to support new compiler version.

## 2.10.1

### Fixed

- CI:Release - Fix typo that broke the build

## 2.10.0

### Added

- New feature, [tcp outgoing traffic](https://github.com/metalbear-co/mirrord/issues/27). It's now possible to make
  requests to a remote host from the staging environment context. You can enable this feature setting
  the `MIRRORD_TCP_OUTGOING` variable to true, or using the `-o` option in mirrord-cli.
- mirrord-cli add login command for logging in to metalbear-cloud
- CI:Release - Provide zip and sha256 sums

### Fixed

- Environment variables feature on Golang programs. Issue #292 closed in #299

## 2.9.1

### Fixed

- CI - set typescript version at 4.7.4 to fix broken release action

## 2.9.0

### Added

- Support for Golang fileops
- IntelliJ Extension for mirrord

### Changed

- mirrord-layer: Added common `Result` type to to reduce boilerplate, removed dependency of `anyhow` crate.
- mirrord-layer: Split `LayerError` into `LayerError` and `HookError` to distinguish between errors that can be handled
  by the layer and errors that can be handled by the hook. (no more requiring libc errno for each error!).
  Closes [#247](https://github.com/metalbear-co/mirrord/issues/247)

## 2.8.1

### Fixed

- CI - remove usage of ubuntu-18.04 machines (deprecated)

## 2.8.0

### Added

- E2E - add basic env tests for bash scripts

### Fixed

- mirrord-agent - Update pcap library, hopefully will fix dropped packets (syn sometimes missed in e2e).
- mirrord-agent/layer - Sometimes layer tries to connect to agent before it finsihed loading, even though pod is
  running. Added watching the log stream for a "ready" log message before attempting to connect.

### Changed

- E2E - describe all pods on failure and add file name to print of logs.
- E2E - print timestamp of stdout/stderr of `TestProcess`.
- E2E - Don't delete pod/service on failure, instead leave them for debugging.
- mirrord-agent - Don't use `tokio::spawn` for spawning `sniffer` (or any other namespace changing task) to avoid
  namespace-clashing/undefined behavior. Possibly fixing bugs.
- Change the version check on the VS Code extension to happen when mirrord is enabled rather than when the IDE starts
  up.

## 2.7.0

### Added

- mirrord-layer: You can now pass `MIRRORD_AGENT_COMMUNICATION_TIMEOUT` as environment variable to control agent
  timeout.
- Expand file system operations with `access` and `faccessat` hooks for absolute paths

### Fixed

- Ephemeral Containers didn't wait for the right condition, leading to timeouts in many cases.
- mirrord-layer: Wait for the correct condition in job creation, resolving startup/timeout issues.
- mirrord-layer: Add a sleep on closing local socket after receiving close to let local application respond before
  closing.
- mirrord-layer: Fix DNS issue where `ai_addr` would not live long enough (breaking the remote DNS feature).

### Changed

- Removed unused dependencies from `mirrord-layer/Cargo.toml`. (Closes #220)
- reduce e2e flakiness (add message sent on tcp listen subscription, wait for that message)
- reduce e2e flakiness - increase timeout time
- mirrord-layer - increase agent creation timeout (to reduce e2e flakiness on macOS)
- E2E - Don't do file stuff on http traffic to reduce flakiness (doesn't add any coverage value..)
- mirrord-layer - Change tcp mirror tunnel `select` to be biased so it flushes all data before closing it (better
  testing, reduces e2e flakiness)
- E2E - unify resolve_node_host for linux and macOS with support for wsl provided Docker & Kubernetes
- E2E - add `trace` for tests to have paramaterized arguments printed
- mirrord-agent - add debug print of args to identify runs
- E2E - remove double `--extract-path` parameter in tests
- E2E - macOS colima start with 3 cores and 8GB of RAM.
- E2E - Increase agent communication timeout to reduce flakiness.
- mirrord-layer - add `DetourGuard` to prevent unwanted calls to detours from our code.
- mirrord-layer - extract reused detours to seperate logic functions
- E2E - macOS run only sanity http mirror traffic with Python

## 2.6.0

### Added

- Add a flag for the agent, `--ephemeral-container`, to correctly refer to the filesystem i.e. refer to root path
  as `/proc/1/root` when the flag is on, otherwise `/`.
- Add support for Golang on amd64 (x86-64).

### Changed

- Assign a random port number instead of `61337`. (Reason: A forking process creates multiple agents sending traffic on
  the same port, causing addrinuse error.)
- `mirrord-layer/socket` now uses `socket2::SockAddr` to comply with Rust's new IP format.

### Fixed

- Fix filesystem tests to only run if the default path exists.
- Fix extension not running due to the node_modules directory not being packaged.

## 2.5.0

### Added

- New feature, [remote DNS resolving](https://github.com/metalbear-co/mirrord/issues/27#issuecomment-1154072686).
  It is now possible to use the remote's `addrinfo` by setting the `MIRRORD_REMOTE_DNS` variable to
  `true`, or using the `-d` option in mirrord-cli.
- New feature, [Ephemeral Containers](https://github.com/metalbear-co/mirrord/issues/172).
  Use Kubernetes beta feature `Ephemeral Containers` to mirror traffic with the `--ephemeral-container` flag.
- E2E tests on macos for Golang using the Gin framework.

### Changed

- Refactored `mirrord-layer/socket` into a module structure similar to `mirrord-layer/file`.
- Refactored the error part of the many `Result<Response, ResponseError>`.
- Refactored `file` related functions, created `FileHandler` and improved structure.
- Refactored error handling in mirrord-layer.
- E2E: Collect minikube logs and fix collecting container logs
- E2E: macOS use colima instead of minikube.
- Refactored `mirrord-layer/lib.rs` - no more passing many arguments! :)
- Refactored `mirrord-layer/lib.rs` - remove `unwrap()` and propagate error using `Result`

### Fixed

- Handle unwraps in fileops to gracefully exit and enable python fileops tests.
- Changed `addrinfo` to `VecDeque` - fixes a potential bug (loss of order)

## 2.4.1

### Added

- mirrord-cli `exec` subcommand accepts `--extract-path` argument to set the directory to extract the library to. Used
  for tests mainly.
- mirrord-layer provides `MIRRORD_IMPERSONATED_CONTAINER_NAME` environment variable to specify container name to
  impersonate. mirrord-cli accepts argument to set variable.
- vscode-ext provides quick-select for setting `MIRRORD_IMPERSONATED_CONTAINER_NAME`

### Changed

- Refactor e2e, enable only Node HTTP mirroring test.
- E2E: add macOS to E2E, support using minikube by env var.
- E2E: Skip loading to docker before loading to minikube (load directly to minikube..)
- layer: Environment variables now load before process starts, no more race conditions.

### Fixed

- Support connections that start with tcp flags in addition to Syn (on macOS CI we saw CWR + NS)
- `fcntl` error on macOS [#184](https://github.com/metalbear-co/mirrord/issues/184) by a workaround.

## 2.3.1

### Changed

- Refactor(agent) - change `FileManager` to be per peer, thus removing the need of it being in a different task, moving
  the handling to the peer logic, change structure of peer handling to a struct.
- Don't fail environment variable request if none exists.
- E2E: Don't assert jobs and pods length, to allow better debugging and less flakiness.
- Refactor(agent) - Main loop doesn't pass messages around but instead spawned peers interact directly with tcp sniffer.
  Renamed Peer -> Client and ClientID.
- Add context to agent/job creation errors (Fixes #112)
- Add context to stream creation error (Fixes #110)
- Change E2E to use real app, closes [#149](https://github.com/metalbear-co/mirrord/issues/149)

## 2.3.0

### Added

- Add support for overriding a process' environment variables by setting `MIRRORD_OVERRIDE_ENV_VARS` to `true`. To
  filter out undesired variables, use the `MIRRORD_OVERRIDE_FILTER_ENV_VARS` configuration with arguments such
  as `FOO;BAR`.

### Changed

- Remove `unwrap` from the `Future` that was waiting for Kube pod to spin up in `pod_api.rs`. (Fixes #110)
- Speed up agent container image building by using a more specific base image.
- CI: Remove building agent before building & running tests (duplicate)
- CI: Add Docker cache to Docker build-push action to reduce build duration.
- CD release: Fix universal binary for macOS
- Refactor: Change protocol + mirrord-layer to split messages into modules, so main module only handles general
  messages, passing down to the appropriate module for handling.
- Add a CLI flag to specify `MIRRORD_AGENT_TTL`
- CI: Collect mirrord-agent logs in case of failure in e2e.
- Add "app" = "mirrord" label to the agent pod for log collection at ease.
- CI: Add sleep after local app finishes loading for agent to load filter make tests less flaky.
- Handle relative paths for open, openat
- Fix once cell renamings, PR [#98165](https://github.com/rust-lang/rust/pull/98165)
- Enable the blocking feature of the `reqwest` library

## 2.2.1

### Changed

- Compile universal binaries for MacOS. (Fixes #131)
- E2E small improvements, removing sleeps. (Fixes #99)

## 2.2.0

### Added

- File operations are now available behind the `MIRRORD_FILE_OPS` env variable, this means that mirrord now hooks into
  the following file functions: `open`, `fopen`, `fdopen`, `openat`, `read`, `fread`, `fileno`, `lseek`, and `write` to
  provide a mirrored file system.
- Support for running x64 (Intel) binary on arm (Silicon) macOS using mirrord. This will download and use the x64
  mirrord-layer binary when needed.
- Add detours for fcntl/dup system calls, closes [#51](https://github.com/metalbear-co/mirrord/issues/51)

### Changed

- Add graceful exit for library extraction logic in case of error.
- Refactor the CI by splitting the building of mirrord-agent in a separate job and caching the agent image for E2E
  tests.
- Update bug report template to apply to the latest version of mirrord.
- Change release profile to strip debuginfo and enable LTO.
- VS Code extension - update dependencies.
- CLI & macOS: Extract to `/tmp/` instead of `$TMPDIR` as the executed process is getting killed for some reason.

### Fixed

- Fix bug that caused configuration changes in the VS Code extension not to work
- Fix typos

## 2.1.0

### Added

- Prompt user to update if their version is outdated in the VS Code extension or CLI.
- Add support for docker runtime, closes [#95](https://github.com/metalbear-co/mirrord/issues/95).
- Add a keep-alive to keep the agent-pod from exiting, closes [#63](https://github.com/metalbear-co/mirrord/issues/63)

## 2.0.4

Complete refactor and re-write of everything.

- The CLI/VSCode extension now use `mirrord-layer` which loads into debugged process using `LD_PRELOAD`
  /`DYLD_INSERT_LIBRARIES`.
  It hooks some of the syscalls in order to proxy incoming traffic into the process as if it was running in the remote
  pod.
- Mono repo
- Fixed unwraps inside
  of [agent-creation](https://github.com/metalbear-co/mirrord/blob/main/mirrord-layer/src/lib.rs#L75),
  closes [#191](https://github.com/metalbear-co/mirrord/issues/191)<|MERGE_RESOLUTION|>--- conflicted
+++ resolved
@@ -7,16 +7,15 @@
 
 ## [Unreleased]
 
-<<<<<<< HEAD
-### Fixed
-
-- mirrord-agent: Handle HTTP upgrade requests when the stealer feature is enabled (with HTTP traffic) PR [#973](https://github.com/metalbear-co/mirrord/pull/973).
-=======
 ### Added
 
 - Support for Go's `os.ReadDir` on Linux (by hooking the `getdents64` syscall). Part of
   [#120](https://github.com/metalbear-co/mirrord/issues/120).
->>>>>>> 7b4de94a
+
+### Fixed
+
+- mirrord-agent: Handle HTTP upgrade requests when the stealer feature is enabled
+  (with HTTP traffic) PR [#973](https://github.com/metalbear-co/mirrord/pull/973).
 
 ## 3.20.0
 
