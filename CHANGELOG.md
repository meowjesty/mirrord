--- conflicted
+++ resolved
@@ -7,15 +7,13 @@
 
 ## [Unreleased]
 
-<<<<<<< HEAD
 ### Changed
 
 - mirrord-layer: Remove `unwrap` from initialization functions.
-=======
+
 ### Added
 
 - VS Code Extension: add JSON schema
->>>>>>> 0a46adcf
 
 ### Fixed
 
