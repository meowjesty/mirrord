--- conflicted
+++ resolved
@@ -7,14 +7,13 @@
 
 ## [Unreleased]
 
-<<<<<<< HEAD
-### Changed
+### Changed
+
 - mirrord-layer: Remove `unwrap` from initialization functions.
-=======
+
 ### Fixed
 
 - fix markdown job by adding the checkout action
->>>>>>> 6eb2b199
 
 ## 3.7.3
 
