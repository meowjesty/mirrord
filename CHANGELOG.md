# Change Log

All notable changes to the mirrord's cli, agent, protocol, extensions will be documented in this file.
Previous versions had CHANGELOG per component, we decided to combine all repositories to a mono-repo with one CHANGELOG.

Check [Keep a Changelog](http://keepachangelog.com/) for recommendations on how to structure this file.

## [Unreleased]

### Added
<<<<<<< HEAD
- `pread` hook (used by `dotnet`);
=======
- Layer integration tests with more apps (testing with Go only on MacOS because of
  known crash on Linux - [[#380](https://github.com/metalbear-co/mirrord/issues/380)]).
  Closes [[#472](https://github.com/metalbear-co/mirrord/issues/472)].
>>>>>>> f226cf1b

## Changed
- Don't report InProgress io error as error (log as info)
- mirrord-layer: Added some `dotnet` files to `IGNORE_FILES` regex set;
- mirrord-layer: Added the `Detour` type for use in the `ops` modules instead of `HookResult`. This type supports returning a `Bypass` to avoid manually checking if a hook actually failed or if we should just bypass it;
- mirrord-protocol: Reduce duplicated types around `read` operation;
- Layer integration tests for more apps. Closes
  [[#472](https://github.com/metalbear-co/mirrord/issues/472)].
- Rename http mirroring tests from `integration` to `http_mirroring` since there are
  now also integration tests in other files.

### Fixed
- Fix IntelliJ Extension artifact - use glob pattern
- Use LabelSelector instead of app=* to select pods from deployments

## 3.0.19-alpha

### Added
- Release image for armv7 (Cloud ARM)

### Fixed
- Release for non-amd64 arch failed because of lack of QEMU step in the github action. Re-added it

## 3.0.18-alpha

### Changed
- Replaced `pcap` dependency with our own `rawsocket` to make cross compiling faster and easier.

## 3.0.17-alpha

### Fixed
- Release CI: Remove another failing step

## 3.0.16-alpha

### Fixed
- Release CI: Temporarily comment out failing step

## 3.0.15-alpha

### Fixed
- Release CI: Fix checkout action position in intelliJ release.

## 3.0.14-alpha

### Added
- Layer integration test. Tests the layer's loading and hooking in an http mirroring simulation with a flask web app.
  Addresses but does not
  close [[#472](https://github.com/metalbear-co/mirrord/issues/472)] (more integration tests still needed).

### Fixed
- Release CI: Fix paths for release artifacts

## 3.0.13-alpha

### Added
- mirrord-cli: added a SIP protection check for macos binaries, closes [[#412](https://github.com/metalbear-co/mirrord/issues/412)]

### Fixed
- Fixed unused dependencies issue, closes [[#494](https://github.com/metalbear-co/mirrord/issues/494)]

### Changed
- Remove building of arm64 Docker image from the release CI

## 3.0.12-alpha

### Added
- Release CI: add extensions as artifacts, closes [[#355](https://github.com/metalbear-co/mirrord/issues/355)]

### Changed
- Remote operations that fail logged on `info` level instead of `error` because having a file not found, connection failed, etc can be part of a valid successful flow.
- mirrord-layer: When handling an outgoing connection to localhost, check first if it's a socket we intercept/mirror, then just let it connect normally.
- mirrord-layer: removed `tracing::instrument` from `*_detour` functions.

### Fixed
- `getaddrinfo` now uses [`trust-dns-resolver`](https://docs.rs/trust-dns-resolver/latest/trust_dns_resolver/) when resolving DNS (previously it would do a `getaddrinfo` call in mirrord-agent that could result in incompatibility between the mirrored pod and the user environments).
- Support clusters running Istio. Closes [[#485](https://github.com/metalbear-co/mirrord/issues/485)].

## 3.0.11-alpha

### Added
- Support impersonated deployments, closes [[#293](https://github.com/metalbear-co/mirrord/issues/293)]
- Shorter way to select which deployment/pod/container to impersonate through `--target` or `MIRRORD_IMPERSONATED_TARGET`, closes [[#392](https://github.com/metalbear-co/mirrord/issues/392)]
- mirrord-layer: Support config from file alongside environment variables.
- intellij-ext: Add version check, closes [[#289](https://github.com/metalbear-co/mirrord/issues/289)]
- intellij-ext: better support for Windows with WSL.

### Deprecated
- `--pod-name` or `MIRRORD_AGENT_IMPERSONATED_POD_NAME` is deprecated in favor of `--target` or `MIRRORD_IMPERSONATED_TARGET`

### Fixed
- tcp-steal working with linkerd meshing.
- mirrord-layer should exit when agent disconnects or unable to make initial connection

## 3.0.10-alpha

### Added
- Test that verifies that outgoing UDP traffic (only with a bind to non-0 port and a
  call to `connect`) is successfully intercepted and forwarded.

### Fixed
- macOS binaries should be okay now.

## 3.0.9-alpha

### Changed
- Ignore http tests because they are unstable, and they block the CI.
- Bundle arm64 binary into the universal binary for MacOS.

## 3.0.8-alpha

### Fixed
- release CI: Fix dylib path for `dd`.

## 3.0.7-alpha

### Fixed
- mirrord-layer: Fix `connect` returning error when called on UDP sockets and the
  outgoing traffic feature of mirrord is disabled.
- mirrord-agent: Add a `tokio::time:timeout` to `TcpStream::connect`, fixes golang issue where sometimes it would get stuck attempting to connect on IPv6.
- intelliJ-ext: Fix CLion crash issue, closes [[#317](https://github.com/metalbear-co/mirrord/issues/317)]
- vscode-ext: Support debugging Go, and fix issues with configuring file ops and traffic stealing.

### Changed
- mirrord-layer: Remove check for ignored IP (localhost) from `connect`.
- mirrord-layer: Refactor `connect` function to be less bloated.
- `.dockerignore` now ignores more useless files (reduces mirrord-agent image build time, and size).
- mirrord-agent: Use `tracing::instrument` for the outgoing traffic feature.
- mirrord-agent: `IndexAllocator` now uses `ConnectionId` for outgoing traffic feature.

## 3.0.6-alpha

### Changed
- mirrord-layer: Remove `tracing::instrument` from `go_env::goenvs_unix_detour`.

### Added
- mirrord-layer, mirrord-cli: new command line argument/environment variable - `MIRRORD_SKIP_PROCESSES` to provide a list of comma separated processes to not to load into.
  Closes [[#298](https://github.com/metalbear-co/mirrord/issues/298)], [[#308](https://github.com/metalbear-co/mirrord/issues/308)]
- release CI: add arm64e to the universal dylib
- intellij-ext: Add support for Goland

### Changed
- mirrord-layer: Log to info instead of error when failing to write to local tunneled streams.

## 3.0.5-alpha

### Fixed
- mirrord-layer: Return errors from agent when `connect` fails back to the hook (previously we were handling these as errors in layer, so `connect` had slightly wrong behavior).
- mirrord-layer: instrumenting error when `write_detur` is called to stdout/stderr
- mirrord-layer: workaround for `presented server name type wasn't supported` error when Kubernetes server has IP for CN in certificate. [[#388](https://github.com/metalbear-co/mirrord/issues/388)]

### Changed
- mirrord-layer: Use `tracing::instrument` to improve logs.

### Added
- Outgoing UDP test with node. Closes [[#323](https://github.com/metalbear-co/mirrord/issues/323)]

## 3.0.4-alpha

### Fixed
- Fix crash in VS Code extension happening because the MIRRORD_OVERRIDE_ENV_VARS_INCLUDE and MIRRORD_OVERRIDE_ENV_VARS_EXCLUDE vars being populated with empty values (rather than not being populated at all).Closes [[#413](https://github.com/metalbear-co/mirrord/issues/413)].
- Add exception to gradle when dylib/so file is not found. Closes [[#345](https://github.com/metalbear-co/mirrord/issues/345)]
- mirrord-layer: Return errors from agent when `connect` fails back to the hook (previously we were handling these as errors in layer, so `connect` had slightly wrong behavior).

## 3.0.3-alpha

### Changed
- Changed agent namespace to default to the pod namespace.
  Closes [[#404](https://github.com/metalbear-co/mirrord/issues/404)].

## 3.0.2-alpha

### Added
- Code sign Apple binaries.
- CD - Update latest tag after release is published.

### Changed
- In `go-e2e` test, call `os.Exit` instead fo sending `SIGINT` to the process.
- Install script now downloads latest tag instead of main branch to avoid downtime on installs.

### Fixed
- Fix Environment parsing error when value contained '='
  Closes [[#387](https://github.com/metalbear-co/mirrord/issues/387)].
- Fix bug in outgoing traffic with multiple requests in quick succession.
  Closes [[#331](https://github.com/metalbear-co/mirrord/issues/331)].

## 3.0.1-alpha

### Fixed
- Add missing dependency breaking the VS Code release.

## 3.0.0-alpha

### Added

- New feature: UDP outgoing, mainly for Go DNS but should work for most use cases also!
- E2E: add tests for python's fastapi with uvicorn
- Socket ops - `connect`: ignore localhost and ports 50000 - 60000 (reserved for debugger)
- Add "*.plist" to `IGNORE_REGEX`, refer [[#350](https://github.com/metalbear-co/mirrord/issues/350)].

### Changed

- Change all functionality (incoming traffic mirroring, remote DNS outgoing traffic, environment variables, file reads) to be enabled by default. ***Note that flags now disable functionality***


### Fixed

- mirrord-layer: User-friendly error for invalid kubernetes api certificate
- mirrord-cli: Add random prefix to the generated shared lib to prevent Bus Error/EXC_BAD_ACCESS
- Support for Go 1.19>= syscall hooking
- Fix Python debugger crash in VS Code Extension. Closes [[#350](https://github.com/metalbear-co/mirrord/issues/350)].

## 2.13.0
### Added
- Release arm64 agent image.

### Fixed
- Use selected namespace in IntelliJ plugin instead of always using default namespace.

## 2.12.1
### Fixed
- Fix bug where VS Code extension would crash on startup due to new configuration values not being the correct type.
- Unset DYLD_INSERT_LIBRARIES/LD_PRELOAD when creating the agent. Closes [[#330](https://github.com/metalbear-co/mirrord/issues/330)].
- Fix NullPointerException in IntelliJ Extension. Closes [[#335](https://github.com/metalbear-co/mirrord/issues/335)].
- FIx dylib/so paths for the IntelliJ Extension. Closes [[#337](https://github.com/metalbear-co/mirrord/pull/352)].
## 2.12.0
### Added
- Add more configuration values to the VS Code extension.
- Warning when using remote tcp without remote DNS (can cause ipv6/v4 issues). Closes [#327](https://github.com/metalbear-co/mirrord/issues/327)


### Fixed
- VS Code needed restart to apply kubectl config/context change. Closes [316](https://github.com/metalbear-co/mirrord/issues/316).
- Fixed DNS feature causing crash on macOS on invalid DNS name due to mismatch of return codes. [#321](https://github.com/metalbear-co/mirrord/issues/321).
- Fixed DNS feature not using impersonated container namespace, resulting with incorrect resolved DNS names.
- mirrord-agent: Use `IndexAllocator` to properly generate `ConnectionId`s for the tcp outgoing feature.
- tests: Fix outgoing and DNS tests that were passing invalid flags to mirrord.
- Go Hooks - use global ENABLED_FILE_OPS
- Support macOS with apple chip in the IntelliJ plugin. Closes [#337](https://github.com/metalbear-co/mirrord/issues/337).

## 2.11.0
### Added
- New feature: mirrord now supports TCP traffic stealing instead of mirroring. You can enable it by passing `--tcp-steal` flag to cli.

### Fixed
- mirrord-layer: Go environment variables crash - run Go env setup in a different stack (should fix [#292](https://github.com/metalbear-co/mirrord/issues/292))

### Changed
- mirrord-layer: Add `#![feature(let_chains)]` to `lib.rs` to support new compiler version.

## 2.10.1
### Fixed
- CI:Release - Fix typo that broke the build

## 2.10.0
### Added
- New feature, [tcp outgoing traffic](https://github.com/metalbear-co/mirrord/issues/27). It's now possible to make requests to a remote host from the staging environment context. You can enable this feature setting the `MIRRORD_TCP_OUTGOING` variable to true, or using the `-o` option in mirrord-cli.
- mirrord-cli add login command for logging in to metalbear-cloud
- CI:Release - Provide zip and sha256 sums

### Fixed
- Environment variables feature on Golang programs. Issue #292 closed in #299

## 2.9.1
### Fixed
- CI - set typescript version at 4.7.4 to fix broken release action

## 2.9.0
### Added
- Support for Golang fileops
- IntelliJ Extension for mirrord

### Changed
- mirrord-layer: Added common `Result` type to to reduce boilerplate, removed dependency of `anyhow` crate.
- mirrord-layer: Split `LayerError` into `LayerError` and `HookError` to distinguish between errors that can be handled by the layer and errors that can be handled by the hook. (no more requiring libc errno for each error!). Closes [#247](https://github.com/metalbear-co/mirrord/issues/247)

## 2.8.1

### Fixed
- CI - remove usage of ubuntu-18.04 machines (deprecated)

## 2.8.0

### Added
- E2E - add basic env tests for bash scripts

### Fixed
- mirrord-agent - Update pcap library, hopefully will fix dropped packets (syn sometimes missed in e2e).
- mirrord-agent/layer - Sometimes layer tries to connect to agent before it finsihed loading, even though pod is running. Added watching the log stream for a "ready" log message before attempting to connect.

### Changed
- E2E - describe all pods on failure and add file name to print of logs.
- E2E - print timestamp of stdout/stderr of `TestProcess`.
- E2E - Don't delete pod/service on failure, instead leave them for debugging.
- mirrord-agent - Don't use `tokio::spawn` for spawning `sniffer` (or any other namespace changing task) to avoid namespace-clashing/undefined behavior. Possibly fixing bugs.
- Change the version check on the VS Code extension to happen when mirrord is enabled rather than when the IDE starts up.


## 2.7.0

### Added
- mirrord-layer: You can now pass `MIRRORD_AGENT_COMMUNICATION_TIMEOUT` as environment variable to control agent timeout.
- Expand file system operations with `access` and `faccessat` hooks for absolute paths

### Fixed
- Ephemeral Containers didn't wait for the right condition, leading to timeouts in many cases.
- mirrord-layer: Wait for the correct condition in job creation, resolving startup/timeout issues.
- mirrord-layer: Add a sleep on closing local socket after receiving close to let local application respond before closing.
- mirrord-layer: Fix DNS issue where `ai_addr` would not live long enough (breaking the remote DNS feature).

### Changed
- Removed unused dependencies from `mirrord-layer/Cargo.toml`. (Closes #220)
- reduce e2e flakiness (add message sent on tcp listen subscription, wait for that message)
- reduce e2e flakiness - increase timeout time
- mirrord-layer - increase agent creation timeout (to reduce e2e flakiness on macOS)
- E2E - Don't do file stuff on http traffic to reduce flakiness (doesn't add any coverage value..)
- mirrord-layer - Change tcp mirror tunnel `select` to be biased so it flushes all data before closing it (better testing, reduces e2e flakiness)
- E2E - unify resolve_node_host for linux and macOS with support for wsl provided Docker & Kubernetes
- E2E - add `trace` for tests to have paramaterized arguments printed
- mirrord-agent - add debug print of args to identify runs
- E2E - remove double `--extract-path` parameter in tests
- E2E - macOS colima start with 3 cores and 8GB of RAM.
- E2E - Increase agent communication timeout to reduce flakiness.
- mirrord-layer - add `DetourGuard` to prevent unwanted calls to detours from our code.
- mirrord-layer - extract reused detours to seperate logic functions
- E2E - macOS run only sanity http mirror traffic with Python

## 2.6.0

### Added
- Add a flag for the agent, `--ephemeral-container`, to correctly refer to the filesystem i.e. refer to root path as `/proc/1/root` when the flag is on, otherwise `/`.
- Add support for Golang on amd64 (x86-64).

### Changed
- Assign a random port number instead of `61337`. (Reason: A forking process creates multiple agents sending traffic on the same port, causing addrinuse error.)
- `mirrord-layer/socket` now uses `socket2::SockAddr` to comply with Rust's new IP format.

### Fixed
- Fix filesystem tests to only run if the default path exists.
- Fix extension not running due to the node_modules directory not being packaged.

## 2.5.0

### Added
- New feature, [remote DNS resolving](https://github.com/metalbear-co/mirrord/issues/27#issuecomment-1154072686).
It is now possible to use the remote's `addrinfo` by setting the `MIRRORD_REMOTE_DNS` variable to
`true`, or using the `-d` option in mirrord-cli.
- New feature, [Ephemeral Containers](https://github.com/metalbear-co/mirrord/issues/172).
Use Kubernetes beta feature `Ephemeral Containers` to mirror traffic with the `--ephemeral-container` flag.
- E2E tests on macos for Golang using the Gin framework.

### Changed
- Refactored `mirrord-layer/socket` into a module structure similar to `mirrord-layer/file`.
- Refactored the error part of the many `Result<Response, ResponseError>`.
- Refactored `file` related functions, created `FileHandler` and improved structure.
- Refactored error handling in mirrord-layer.
- E2E: Collect minikube logs and fix collecting container logs
- E2E: macOS use colima instead of minikube.
- Refactored `mirrord-layer/lib.rs` - no more passing many arguments! :)
- Refactored `mirrord-layer/lib.rs` - remove `unwrap()` and propagate error using `Result`

### Fixed
- Handle unwraps in fileops to gracefully exit and enable python fileops tests.
- Changed `addrinfo` to `VecDeque` - fixes a potential bug (loss of order)

## 2.4.1

### Added
- mirrord-cli `exec` subcommand accepts `--extract-path` argument to set the directory to extract the library to. Used for tests mainly.
- mirrord-layer provides `MIRRORD_IMPERSONATED_CONTAINER_NAME` environment variable to specify container name to impersonate. mirrord-cli accepts argument to set variable.
- vscode-ext provides quick-select for setting `MIRRORD_IMPERSONATED_CONTAINER_NAME`

### Changed
- Refactor e2e, enable only Node HTTP mirroring test.
- E2E: add macOS to E2E, support using minikube by env var.
- E2E: Skip loading to docker before loading to minikube (load directly to minikube..)
- layer: Environment variables now load before process starts, no more race conditions.

### Fixed
- Support connections that start with tcp flags in addition to Syn (on macOS CI we saw CWR + NS)
- `fcntl` error on macOS [#184](https://github.com/metalbear-co/mirrord/issues/184) by a workaround.

## 2.3.1

### Changed
- Refactor(agent) - change `FileManager` to be per peer, thus removing the need of it being in a different task, moving the handling to the peer logic, change structure of peer handling to a struct.
- Don't fail environment variable request if none exists.
- E2E: Don't assert jobs and pods length, to allow better debugging and less flakiness.
- Refactor(agent) - Main loop doesn't pass messages around but instead spawned peers interact directly with tcp sniffer. Renamed Peer -> Client and ClientID.
- Add context to agent/job creation errors (Fixes #112)
- Add context to stream creation error (Fixes #110)
- Change E2E to use real app, closes [#149](https://github.com/metalbear-co/mirrord/issues/149)

## 2.3.0

### Added

- Add support for overriding a process' environment variables by setting `MIRRORD_OVERRIDE_ENV_VARS` to `true`. To filter out undesired variables, use the `MIRRORD_OVERRIDE_FILTER_ENV_VARS` configuration with arguments such as `FOO;BAR`.

### Changed

- Remove `unwrap` from the `Future` that was waiting for Kube pod to spin up in `pod_api.rs`. (Fixes #110)
- Speed up agent container image building by using a more specific base image.
- CI: Remove building agent before building & running tests (duplicate)
- CI: Add Docker cache to Docker build-push action to reduce build duration.
- CD release: Fix universal binary for macOS
- Refactor: Change protocol + mirrord-layer to split messages into modules, so main module only handles general messages, passing down to the appropriate module for handling.
- Add a CLI flag to specify `MIRRORD_AGENT_TTL`
- CI: Collect mirrord-agent logs in case of failure in e2e.
- Add "app" = "mirrord" label to the agent pod for log collection at ease.
- CI: Add sleep after local app finishes loading for agent to load filter make tests less flaky.
- Handle relative paths for open, openat
- Fix once cell renamings, PR [#98165](https://github.com/rust-lang/rust/pull/98165)
- Enable the blocking feature of the `reqwest` library

## 2.2.1

### Changed

- Compile universal binaries for MacOS. (Fixes #131)
- E2E small improvements, removing sleeps. (Fixes #99)

## 2.2.0

### Added

- File operations are now available behind the `MIRRORD_FILE_OPS` env variable, this means that mirrord now hooks into the following file functions: `open`, `fopen`, `fdopen`, `openat`, `read`, `fread`, `fileno`, `lseek`, and `write` to provide a mirrored file system.
- Support for running x64 (Intel) binary on arm (Silicon) macOS using mirrord. This will download and use the x64 mirrord-layer binary when needed.
- Add detours for fcntl/dup system calls, closes [#51](https://github.com/metalbear-co/mirrord/issues/51)

### Changed

- Add graceful exit for library extraction logic in case of error.
- Refactor the CI by splitting the building of mirrord-agent in a separate job and caching the agent image for E2E tests.
- Update bug report template to apply to the latest version of mirrord.
- Change release profile to strip debuginfo and enable LTO.
- VS Code extension - update dependencies.
- CLI & macOS: Extract to `/tmp/` instead of `$TMPDIR` as the executed process is getting killed for some reason.

### Fixed

- Fix bug that caused configuration changes in the VS Code extension not to work
- Fix typos

## 2.1.0

### Added

- Prompt user to update if their version is outdated in the VS Code extension or CLI.
- Add support for docker runtime, closes [#95](https://github.com/metalbear-co/mirrord/issues/95).
- Add a keep-alive to keep the agent-pod from exiting, closes [#63](https://github.com/metalbear-co/mirrord/issues/63)

## 2.0.4

Complete refactor and re-write of everything.

- The CLI/VSCode extension now use `mirrord-layer` which loads into debugged process using `LD_PRELOAD`/`DYLD_INSERT_LIBRARIES`.
  It hooks some of the syscalls in order to proxy incoming traffic into the process as if it was running in the remote pod.
- Mono repo
- Fixed unwraps inside of [agent-creation](https://github.com/metalbear-co/mirrord/blob/main/mirrord-layer/src/lib.rs#L75), closes [#191](https://github.com/metalbear-co/mirrord/issues/191)<|MERGE_RESOLUTION|>--- conflicted
+++ resolved
@@ -8,13 +8,10 @@
 ## [Unreleased]
 
 ### Added
-<<<<<<< HEAD
 - `pread` hook (used by `dotnet`);
-=======
 - Layer integration tests with more apps (testing with Go only on MacOS because of
   known crash on Linux - [[#380](https://github.com/metalbear-co/mirrord/issues/380)]).
   Closes [[#472](https://github.com/metalbear-co/mirrord/issues/472)].
->>>>>>> f226cf1b
 
 ## Changed
 - Don't report InProgress io error as error (log as info)
