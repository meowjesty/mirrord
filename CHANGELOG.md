--- conflicted
+++ resolved
@@ -8,10 +8,10 @@
 ## [Unreleased]
 
 ### Fixed
-<<<<<<< HEAD
 - mirrord-layer: Fix `connect` returning error when called on UDP sockets and the
   outgoing traffic feature of mirrord is disabled.
 - mirrord-agent: Add a `tokio::time:timeout` to `TcpStream::connect`, fixes golang issue where sometimes it would get stuck attempting to connect on IPv6.
+- intelliJ-ext: Fix CLion crash issue, closes [[#317](https://github.com/metalbear-co/mirrord/issues/317)]
 
 ### Changed
 - mirrord-layer: Remove check for ignored IP (localhost) from `connect`.
@@ -19,9 +19,6 @@
 - `.dockerignore` now ignores more useless files (reduces mirrord-agent image build time, and size).
 - mirrord-agent: Use `tracing::instrument` for the outgoing traffic feature.
 - mirrord-agent: `IndexAllocator` now uses `ConnectionId` for outgoing traffic feature.
-=======
-- intelliJ-ext: Fix CLion crash issue, closes [[#317](https://github.com/metalbear-co/mirrord/issues/317)]
->>>>>>> 4ffe779e
 
 ## 3.0.6-alpha
 
