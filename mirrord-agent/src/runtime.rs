use std::{
    fs::File,
    os::unix::io::{IntoRawFd, RawFd},
    path::PathBuf,
};

<<<<<<< HEAD
use anyhow::Result;
=======
use anyhow::{anyhow, Result};
>>>>>>> df4b15ef
use bollard::{container::InspectContainerOptions, Docker};
use containerd_client::{
    connect,
    services::v1::{tasks_client::TasksClient, GetRequest},
    tonic::Request,
    with_namespace,
};
use nix::sched::setns;
<<<<<<< HEAD
use tracing::debug;
=======
>>>>>>> df4b15ef

use crate::error::AgentError;

<<<<<<< HEAD
pub(crate) enum Runtime {}

impl Runtime {
    pub async fn get_container_pid(
        container_id: &str,
        container_runtime: &str,
    ) -> Result<PathBuf, AgentError> {
        match container_runtime {
            "docker" => get_docker_container_pid(container_id.to_string()).await,
            "containerd" => get_containerd_container_pid(container_id.to_string()).await,
            _ => Err(AgentError::NotFound(format!(
                "Unknown runtime {}",
                container_runtime
            ))),
        }
    }
}

pub fn set_namespace(ns_path: PathBuf) -> Result<()> {
    debug!("set_namespace -> namespace path {:#?}", ns_path);
=======
pub async fn get_container_pid(container_id: &str, container_runtime: &str) -> Result<u64> {
    match container_runtime {
        "docker" => get_docker_container_pid(container_id.to_string()).await,
        "containerd" => get_containerd_container_pid(container_id.to_string()).await,
        _ => Err(anyhow!("Unsupported runtime: {}", container_runtime)),
    }
}

async fn get_docker_container_pid(container_id: String) -> Result<u64> {
    let client = Docker::connect_with_local_defaults()?;
    let inspect_options = Some(InspectContainerOptions { size: false });
    let inspect_response = client
        .inspect_container(&container_id, inspect_options)
        .await?;

    let pid = inspect_response
        .state
        .and_then(|state| state.pid)
        .and_then(|pid| if pid > 0 { Some(pid as u64) } else { None })
        .ok_or_else(|| anyhow!("No pid found"))?;
    Ok(pid)
}

async fn get_containerd_container_pid(container_id: String) -> Result<u64> {
    let channel = connect(CONTAINERD_SOCK_PATH).await?;
    let mut client = TasksClient::new(channel);
    let request = GetRequest {
        container_id,
        ..Default::default()
    };
    let request = with_namespace!(request, DEFAULT_CONTAINERD_NAMESPACE);
    let response = client.get(request).await?;
    let pid = response
        .into_inner()
        .process
        .ok_or_else(|| anyhow!("No pid found"))?
        .pid;

    Ok(pid as u64)
}

pub fn set_namespace(ns_path: PathBuf) -> Result<()> {
>>>>>>> df4b15ef
    let fd: RawFd = File::open(ns_path)?.into_raw_fd();
    debug!("set_namespace -> fd {:#?}", fd);

    setns(fd, nix::sched::CloneFlags::CLONE_NEWNET)?;
    Ok(())
<<<<<<< HEAD
}

async fn get_docker_container_pid(container_id: String) -> Result<PathBuf, AgentError> {
    let client = Docker::connect_with_local_defaults()?;
    let inspect_options = Some(InspectContainerOptions { size: false });
    let inspect_response = client
        .inspect_container(&container_id, inspect_options)
        .await?;

    let pid = inspect_response
        .state
        .and_then(|state| state.pid)
        .ok_or_else(|| AgentError::NotFound(format!("No pid found!")))?;

    Ok(PathBuf::from(pid.to_string()))
}

async fn get_containerd_container_pid(container_id: String) -> Result<PathBuf, AgentError> {
    let (containerd_socket, default_namespace) = ("/run/containerd/containerd.sock", "k8s.io");
    let channel = connect(&containerd_socket).await?;
    let mut client = TasksClient::new(channel);
    let request = GetRequest {
        container_id,
        ..Default::default()
    };
    let request = with_namespace!(request, default_namespace);
    let response = client.get(request).await?;
    let process = response
        .into_inner()
        .process
        .ok_or_else(|| AgentError::NotFound(format!("PID not found!")))?;

    Ok(PathBuf::from(process.pid.to_string()))
=======
>>>>>>> df4b15ef
}<|MERGE_RESOLUTION|>--- conflicted
+++ resolved
@@ -4,11 +4,6 @@
     path::PathBuf,
 };
 
-<<<<<<< HEAD
-use anyhow::Result;
-=======
-use anyhow::{anyhow, Result};
->>>>>>> df4b15ef
 use bollard::{container::InspectContainerOptions, Docker};
 use containerd_client::{
     connect,
@@ -17,44 +12,28 @@
     with_namespace,
 };
 use nix::sched::setns;
-<<<<<<< HEAD
 use tracing::debug;
-=======
->>>>>>> df4b15ef
 
 use crate::error::AgentError;
 
-<<<<<<< HEAD
-pub(crate) enum Runtime {}
+const CONTAINERD_SOCK_PATH: &str = "/run/containerd/containerd.sock";
+const DEFAULT_CONTAINERD_NAMESPACE: &str = "k8s.io";
 
-impl Runtime {
-    pub async fn get_container_pid(
-        container_id: &str,
-        container_runtime: &str,
-    ) -> Result<PathBuf, AgentError> {
-        match container_runtime {
-            "docker" => get_docker_container_pid(container_id.to_string()).await,
-            "containerd" => get_containerd_container_pid(container_id.to_string()).await,
-            _ => Err(AgentError::NotFound(format!(
-                "Unknown runtime {}",
-                container_runtime
-            ))),
-        }
+pub async fn get_container_pid(
+    container_id: &str,
+    container_runtime: &str,
+) -> Result<u64, AgentError> {
+    match container_runtime {
+        "docker" => get_docker_container_pid(container_id.to_string()).await,
+        "containerd" => get_containerd_container_pid(container_id.to_string()).await,
+        _ => Err(AgentError::NotFound(format!(
+            "Unknown runtime {}",
+            container_runtime
+        ))),
     }
 }
 
-pub fn set_namespace(ns_path: PathBuf) -> Result<()> {
-    debug!("set_namespace -> namespace path {:#?}", ns_path);
-=======
-pub async fn get_container_pid(container_id: &str, container_runtime: &str) -> Result<u64> {
-    match container_runtime {
-        "docker" => get_docker_container_pid(container_id.to_string()).await,
-        "containerd" => get_containerd_container_pid(container_id.to_string()).await,
-        _ => Err(anyhow!("Unsupported runtime: {}", container_runtime)),
-    }
-}
-
-async fn get_docker_container_pid(container_id: String) -> Result<u64> {
+async fn get_docker_container_pid(container_id: String) -> Result<u64, AgentError> {
     let client = Docker::connect_with_local_defaults()?;
     let inspect_options = Some(InspectContainerOptions { size: false });
     let inspect_response = client
@@ -65,11 +44,11 @@
         .state
         .and_then(|state| state.pid)
         .and_then(|pid| if pid > 0 { Some(pid as u64) } else { None })
-        .ok_or_else(|| anyhow!("No pid found"))?;
+        .ok_or_else(|| AgentError::NotFound(format!("No pid found!")))?;
     Ok(pid)
 }
 
-async fn get_containerd_container_pid(container_id: String) -> Result<u64> {
+async fn get_containerd_container_pid(container_id: String) -> Result<u64, AgentError> {
     let channel = connect(CONTAINERD_SOCK_PATH).await?;
     let mut client = TasksClient::new(channel);
     let request = GetRequest {
@@ -81,53 +60,16 @@
     let pid = response
         .into_inner()
         .process
-        .ok_or_else(|| anyhow!("No pid found"))?
+        .ok_or_else(|| AgentError::NotFound(format!("No pid found!")))?
         .pid;
 
     Ok(pid as u64)
 }
 
-pub fn set_namespace(ns_path: PathBuf) -> Result<()> {
->>>>>>> df4b15ef
+pub fn set_namespace(ns_path: PathBuf) -> Result<(), AgentError> {
     let fd: RawFd = File::open(ns_path)?.into_raw_fd();
     debug!("set_namespace -> fd {:#?}", fd);
 
     setns(fd, nix::sched::CloneFlags::CLONE_NEWNET)?;
     Ok(())
-<<<<<<< HEAD
-}
-
-async fn get_docker_container_pid(container_id: String) -> Result<PathBuf, AgentError> {
-    let client = Docker::connect_with_local_defaults()?;
-    let inspect_options = Some(InspectContainerOptions { size: false });
-    let inspect_response = client
-        .inspect_container(&container_id, inspect_options)
-        .await?;
-
-    let pid = inspect_response
-        .state
-        .and_then(|state| state.pid)
-        .ok_or_else(|| AgentError::NotFound(format!("No pid found!")))?;
-
-    Ok(PathBuf::from(pid.to_string()))
-}
-
-async fn get_containerd_container_pid(container_id: String) -> Result<PathBuf, AgentError> {
-    let (containerd_socket, default_namespace) = ("/run/containerd/containerd.sock", "k8s.io");
-    let channel = connect(&containerd_socket).await?;
-    let mut client = TasksClient::new(channel);
-    let request = GetRequest {
-        container_id,
-        ..Default::default()
-    };
-    let request = with_namespace!(request, default_namespace);
-    let response = client.get(request).await?;
-    let process = response
-        .into_inner()
-        .process
-        .ok_or_else(|| AgentError::NotFound(format!("PID not found!")))?;
-
-    Ok(PathBuf::from(process.pid.to_string()))
-=======
->>>>>>> df4b15ef
 }