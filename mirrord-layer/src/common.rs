--- conflicted
+++ resolved
@@ -4,21 +4,13 @@
 use tokio::sync::oneshot;
 
 use crate::{
-<<<<<<< HEAD
-    error::LayerError,
+    error::{HookError, HookResult},
     file::HookMessageFile,
     tcp::{outgoing::TcpOutgoing, HookMessageTcp},
     HOOK_SENDER,
 };
 
 pub(crate) type ResponseDeque<T> = VecDeque<ResponseChannel<T>>;
-=======
-    error::{HookError, HookResult},
-    file::HookMessageFile,
-    tcp::HookMessageTcp,
-    HOOK_SENDER,
-};
->>>>>>> 922e145c
 
 pub(crate) fn blocking_send_hook_message(message: HookMessage) -> HookResult<()> {
     unsafe {
@@ -29,8 +21,8 @@
     }
 }
 
-pub(crate) async fn send_hook_message(message: HookMessage) -> Result<(), LayerError> {
-    let hook_sender = unsafe { HOOK_SENDER.as_ref().ok_or(LayerError::EmptyHookSender)? };
+pub(crate) async fn send_hook_message(message: HookMessage) -> HookResult<()> {
+    let hook_sender = unsafe { HOOK_SENDER.as_ref().ok_or(HookError::EmptyHookSender)? };
 
     Ok(hook_sender.send(message).await?)
 }
@@ -47,7 +39,7 @@
 
 #[derive(Debug)]
 pub(crate) struct HookMessageExit {
-    pub(crate) hook_channel_tx: oneshot::Sender<Result<(), LayerError>>,
+    pub(crate) hook_channel_tx: oneshot::Sender<Result<(), HookError>>,
 }
 
 /// These messages are handled internally by -layer, and become `ClientMessage`s sent to -agent.
