use std::{
    collections::{HashMap, HashSet},
    env,
    io::SeekFrom,
    os::unix::io::RawFd,
    path::PathBuf,
    sync::{LazyLock, Mutex},
};

use fancy_regex::Regex;
use futures::SinkExt;
use libc::{c_int, O_ACCMODE, O_APPEND, O_CREAT, O_RDONLY, O_RDWR, O_TRUNC, O_WRONLY};
use mirrord_protocol::{
    AccessFileRequest, AccessFileResponse, ClientCodec, ClientMessage, CloseFileRequest,
    CloseFileResponse, FileRequest, FileResponse, OpenFileRequest, OpenFileResponse,
    OpenOptionsInternal, OpenRelativeFileRequest, ReadFileRequest, ReadFileResponse, RemoteResult,
    SeekFileRequest, SeekFileResponse, WriteFileRequest, WriteFileResponse,
};
<<<<<<< HEAD
use fancy_regex::RegexSet;
=======
>>>>>>> a417f591
use tracing::{debug, error, warn};

use crate::{
    common::{ResponseChannel, ResponseDeque},
    error::{LayerError, Result},
};

pub(crate) mod hooks;
pub(crate) mod ops;

/// Regex that ignores system files + files in the current working directory.
static IGNORE_FILES: LazyLock<Regex> = LazyLock::new(|| {
    // To handle the problem of injecting `open` and friends into project runners (like in a call to
    // `node app.js`, or `cargo run app`), we're ignoring files from the current working directory.
    let current_dir = env::current_dir().unwrap();
    let current_dir = current_dir.to_string_lossy();

    let mut regex_set = HashSet::with_capacity(32);
    regex_set.insert(r".+\.so");
    regex_set.insert(r".+\.d");
    regex_set.insert(r".+\.pyc");
    regex_set.insert(r".+\.py");
    regex_set.insert(r".+\.pyc");
    regex_set.insert(r".+\.js");
    regex_set.insert(r".+\.pth");
    regex_set.insert(r".+\.plist");
    regex_set.insert(r".+venv\.cfg");
    regex_set.insert(r"^/proc/.+");
    regex_set.insert(r"^/sys/.+");
    regex_set.insert(r"^/lib/.+");
    regex_set.insert(r"^/etc/(?!resolv.conf).+");
    regex_set.insert(r"^/usr/.+");
    regex_set.insert(r"^/dev/.+");
    regex_set.insert(r"^/opt/.+");
    regex_set.insert(r"^/home/iojs/.+");
    // TODO: `node` searches for this file in multiple directories, bypassing some of our
    // ignore regexes, maybe other "project runners" will do the same.
    regex_set.insert(r".+/package.json");
    regex_set.insert(&current_dir);

    let mut unfinished_regex = regex_set
        .into_iter()
        .fold("(".to_string(), |mut acc, current| {
            acc.push_str(&format!("({})|", current));

            acc
        });

    unfinished_regex.push(')');

    debug!("regex is {:#?}", unfinished_regex);

    let regex = Regex::new(&unfinished_regex).unwrap();
    debug!("final regex is {:#?}", regex);
    regex
});

type LocalFd = RawFd;
type RemoteFd = usize;

#[derive(Debug, Clone, PartialEq, Eq, PartialOrd, Ord)]
struct RemoteFile {
    fd: RawFd,
}

pub(crate) static OPEN_FILES: LazyLock<Mutex<HashMap<LocalFd, RemoteFd>>> =
    LazyLock::new(|| Mutex::new(HashMap::with_capacity(4)));

pub(crate) trait OpenOptionsInternalExt {
    fn from_flags(flags: c_int) -> Self;
    fn from_mode(mode: String) -> Self;
}

impl OpenOptionsInternalExt for OpenOptionsInternal {
    fn from_flags(flags: c_int) -> Self {
        OpenOptionsInternal {
            read: (flags & O_ACCMODE == O_RDONLY) || (flags & O_ACCMODE == O_RDWR),
            write: (flags & O_ACCMODE == O_WRONLY) || (flags & O_ACCMODE == O_RDWR),
            append: (flags & O_APPEND != 0),
            truncate: (flags & O_TRUNC != 0),
            create: (flags & O_CREAT != 0),
            create_new: false,
        }
    }

    /// WARN: Using the wrong mode is undefined behavior, according to the C standard, we're not
    /// deviating from it.
    fn from_mode(mode: String) -> Self {
        mode.chars()
            .fold(OpenOptionsInternal::default(), |mut open_options, value| {
                match value {
                    'r' => open_options.read = true,
                    'w' => {
                        open_options.write = true;
                        open_options.create = true;
                        open_options.truncate = true;
                    }
                    'a' => {
                        open_options.append = true;
                        open_options.create = true;
                    }
                    '+' => {
                        open_options.read = true;
                        open_options.write = true;
                    }
                    'x' => {
                        open_options.create_new = true;
                    }
                    // Only has meaning for `fmemopen`.
                    'b' => {}
                    invalid => {
                        warn!("Invalid mode for fopen {:#?}", invalid);
                    }
                }

                open_options
            })
    }
}

#[derive(Default)]
pub struct FileHandler {
    /// idea: Replace all VecDeque with HashMap, the assumption order will remain is dangerous :O
    open_queue: ResponseDeque<OpenFileResponse>,
    read_queue: ResponseDeque<ReadFileResponse>,
    seek_queue: ResponseDeque<SeekFileResponse>,
    write_queue: ResponseDeque<WriteFileResponse>,
    close_queue: ResponseDeque<CloseFileResponse>,
    access_queue: ResponseDeque<AccessFileResponse>,
}

/// Comfort function for popping oldest request from queue and sending given value into the channel.
fn pop_send<T>(deque: &mut ResponseDeque<T>, value: RemoteResult<T>) -> Result<()> {
    deque
        .pop_front()
        .ok_or(LayerError::SendErrorFileResponse)?
        .send(value)
        .map_err(|_| LayerError::SendErrorFileResponse)
}

impl FileHandler {
    pub(crate) async fn handle_daemon_message(&mut self, message: FileResponse) -> Result<()> {
        use FileResponse::*;
        match message {
            Open(open) => {
                debug!("DaemonMessage::OpenFileResponse {open:#?}!");
                pop_send(&mut self.open_queue, open)
            }
            Read(read) => {
                // The debug message is too big if we just log it directly.
                let file_response = read
                    .inspect(|success| {
                        debug!("DaemonMessage::ReadFileResponse {:#?}", success.read_amount)
                    })
                    .inspect_err(|fail| error!("DaemonMessage::ReadFileResponse {:#?}", fail));

                pop_send(&mut self.read_queue, file_response)
            }
            Seek(seek) => {
                debug!("DaemonMessage::SeekFileResponse {:#?}!", seek);
                pop_send(&mut self.seek_queue, seek)
            }
            Write(write) => {
                debug!("DaemonMessage::WriteFileResponse {:#?}!", write);
                pop_send(&mut self.write_queue, write)
            }
            Close(close) => {
                debug!("DaemonMessage::CloseFileResponse {:#?}!", close);
                pop_send(&mut self.close_queue, close)
            }
            Access(access) => {
                debug!("DaemonMessage::AccessFileResponse {:#?}!", access);
                pop_send(&mut self.access_queue, access)
            }
        }
    }

    pub(crate) async fn handle_hook_message(
        &mut self,
        message: HookMessageFile,
        codec: &mut actix_codec::Framed<
            impl tokio::io::AsyncRead + tokio::io::AsyncWrite + Unpin + Send,
            ClientCodec,
        >,
    ) -> Result<()> {
        use HookMessageFile::*;
        match message {
            Open(open) => self.handle_hook_open(open, codec).await,
            OpenRelative(open_relative) => {
                self.handle_hook_open_relative(open_relative, codec).await
            }

            Read(read) => self.handle_hook_read(read, codec).await,
            Seek(seek) => self.handle_hook_seek(seek, codec).await,
            Write(write) => self.handle_hook_write(write, codec).await,
            Close(close) => self.handle_hook_close(close, codec).await,
            Access(access) => self.handle_hook_access(access, codec).await,
        }
    }

    async fn handle_hook_open(
        &mut self,
        open: Open,
        codec: &mut actix_codec::Framed<
            impl tokio::io::AsyncRead + tokio::io::AsyncWrite + Unpin + Send,
            ClientCodec,
        >,
    ) -> Result<()> {
        let Open {
            file_channel_tx,
            path,
            open_options,
        } = open;
        debug!(
            "HookMessage::OpenFileHook path {:#?} | options {:#?}",
            path, open_options
        );

        self.open_queue.push_back(file_channel_tx);

        let open_file_request = OpenFileRequest { path, open_options };

        let request = ClientMessage::FileRequest(FileRequest::Open(open_file_request));
        codec.send(request).await.map_err(From::from)
    }
    async fn handle_hook_open_relative(
        &mut self,
        open_relative: OpenRelative,
        codec: &mut actix_codec::Framed<
            impl tokio::io::AsyncRead + tokio::io::AsyncWrite + Unpin + Send,
            ClientCodec,
        >,
    ) -> Result<()> {
        let OpenRelative {
            relative_fd,
            path,
            file_channel_tx,
            open_options,
        } = open_relative;
        debug!(
            "HookMessage::OpenRelativeFileHook fd {:#?} | path {:#?} | options {:#?}",
            relative_fd, path, open_options
        );

        self.open_queue.push_back(file_channel_tx);

        let open_relative_file_request = OpenRelativeFileRequest {
            relative_fd,
            path,
            open_options,
        };

        let request =
            ClientMessage::FileRequest(FileRequest::OpenRelative(open_relative_file_request));
        codec.send(request).await.map_err(From::from)
    }

    async fn handle_hook_read(
        &mut self,
        read: Read,
        codec: &mut actix_codec::Framed<
            impl tokio::io::AsyncRead + tokio::io::AsyncWrite + Unpin + Send,
            ClientCodec,
        >,
    ) -> Result<()> {
        let Read {
            fd,
            buffer_size,
            file_channel_tx,
        } = read;
        debug!(
            "HookMessage::ReadFileHook fd {:#?} | buffer_size {:#?}",
            fd, buffer_size
        );

        self.read_queue.push_back(file_channel_tx);

        let read_file_request = ReadFileRequest { fd, buffer_size };

        debug!(
            "HookMessage::ReadFileHook read_file_request {:#?}",
            read_file_request
        );

        let request = ClientMessage::FileRequest(FileRequest::Read(read_file_request));
        codec.send(request).await.map_err(From::from)
    }

    async fn handle_hook_seek(
        &mut self,
        seek: Seek,
        codec: &mut actix_codec::Framed<
            impl tokio::io::AsyncRead + tokio::io::AsyncWrite + Unpin + Send,
            ClientCodec,
        >,
    ) -> Result<()> {
        let Seek {
            fd,
            seek_from,
            file_channel_tx,
        } = seek;
        debug!(
            "HookMessage::SeekFileHook fd {:#?} | seek_from {:#?}",
            fd, seek_from
        );

        self.seek_queue.push_back(file_channel_tx);

        let seek_file_request = SeekFileRequest {
            fd,
            seek_from: seek_from.into(),
        };

        let request = ClientMessage::FileRequest(FileRequest::Seek(seek_file_request));
        codec.send(request).await.map_err(From::from)
    }

    async fn handle_hook_write(
        &mut self,
        write: Write,
        codec: &mut actix_codec::Framed<
            impl tokio::io::AsyncRead + tokio::io::AsyncWrite + Unpin + Send,
            ClientCodec,
        >,
    ) -> Result<()> {
        let Write {
            fd,
            write_bytes,
            file_channel_tx,
        } = write;
        debug!(
            "HookMessage::WriteFileHook fd {:#?} | length {:#?}",
            fd,
            write_bytes.len()
        );

        self.write_queue.push_back(file_channel_tx);

        let write_file_request = WriteFileRequest { fd, write_bytes };

        let request = ClientMessage::FileRequest(FileRequest::Write(write_file_request));
        codec.send(request).await.map_err(From::from)
    }

    async fn handle_hook_close(
        &mut self,
        close: Close,
        codec: &mut actix_codec::Framed<
            impl tokio::io::AsyncRead + tokio::io::AsyncWrite + Unpin + Send,
            ClientCodec,
        >,
    ) -> Result<()> {
        let Close {
            fd,
            file_channel_tx,
        } = close;
        debug!("HookMessage::CloseFileHook fd {:#?}", fd);

        self.close_queue.push_back(file_channel_tx);

        let close_file_request = CloseFileRequest { fd };

        let request = ClientMessage::FileRequest(FileRequest::Close(close_file_request));
        codec.send(request).await.map_err(From::from)
    }

    async fn handle_hook_access(
        &mut self,
        access: Access,
        codec: &mut actix_codec::Framed<
            impl tokio::io::AsyncRead + tokio::io::AsyncWrite + Unpin + Send,
            ClientCodec,
        >,
    ) -> Result<()> {
        let Access {
            pathname,
            mode,
            file_channel_tx,
        } = access;

        debug!(
            "HookMessage::AccessFileHook pathname {:#?} | mode {:#?}",
            pathname, mode
        );

        self.access_queue.push_back(file_channel_tx);

        let access_file_request = AccessFileRequest { pathname, mode };

        let request = ClientMessage::FileRequest(FileRequest::Access(access_file_request));
        codec.send(request).await.map_err(From::from)
    }
}

#[derive(Debug)]
pub struct Open {
    pub(crate) path: PathBuf,
    pub(crate) file_channel_tx: ResponseChannel<OpenFileResponse>,
    pub(crate) open_options: OpenOptionsInternal,
}

#[derive(Debug)]
pub struct OpenRelative {
    pub(crate) relative_fd: usize,
    pub(crate) path: PathBuf,
    pub(crate) file_channel_tx: ResponseChannel<OpenFileResponse>,
    pub(crate) open_options: OpenOptionsInternal,
}

#[derive(Debug)]
pub struct Read {
    pub(crate) fd: usize,
    pub(crate) buffer_size: usize,
    pub(crate) file_channel_tx: ResponseChannel<ReadFileResponse>,
}

#[derive(Debug)]
pub struct Seek {
    pub(crate) fd: usize,
    pub(crate) seek_from: SeekFrom,
    pub(crate) file_channel_tx: ResponseChannel<SeekFileResponse>,
}

#[derive(Debug)]
pub struct Write {
    pub(crate) fd: usize,
    pub(crate) write_bytes: Vec<u8>,
    pub(crate) file_channel_tx: ResponseChannel<WriteFileResponse>,
}

#[derive(Debug)]
pub struct Close {
    pub(crate) fd: usize,
    pub(crate) file_channel_tx: ResponseChannel<CloseFileResponse>,
}

#[derive(Debug)]
pub struct Access {
    pub(crate) pathname: PathBuf,
    pub(crate) mode: u8,
    pub(crate) file_channel_tx: ResponseChannel<AccessFileResponse>,
}

#[derive(Debug)]
pub enum HookMessageFile {
    Open(Open),
    OpenRelative(OpenRelative),
    Read(Read),
    Seek(Seek),
    Write(Write),
    Close(Close),
    Access(Access),
}<|MERGE_RESOLUTION|>--- conflicted
+++ resolved
@@ -16,10 +16,6 @@
     OpenOptionsInternal, OpenRelativeFileRequest, ReadFileRequest, ReadFileResponse, RemoteResult,
     SeekFileRequest, SeekFileResponse, WriteFileRequest, WriteFileResponse,
 };
-<<<<<<< HEAD
-use fancy_regex::RegexSet;
-=======
->>>>>>> a417f591
 use tracing::{debug, error, warn};
 
 use crate::{
