--- conflicted
+++ resolved
@@ -13,11 +13,7 @@
 use crate::{
     error::LayerError,
     file::ops::{lseek, open, read, write},
-<<<<<<< HEAD
-    hook,
-=======
     replace,
->>>>>>> 7026590d
 };
 
 /// Hook for `libc::open`.
@@ -339,17 +335,6 @@
 
 /// Convenience function to setup file hooks (`x_detour`) with `frida_gum`.
 pub(crate) unsafe fn enable_file_hooks(interceptor: &mut Interceptor) {
-<<<<<<< HEAD
-    let _ = hook!(interceptor, "open", open_detour, FnOpen, FN_OPEN);
-    let _ = hook!(interceptor, "openat", openat_detour, FnOpenat, FN_OPENAT);
-    let _ = hook!(interceptor, "fopen", fopen_detour, FnFopen, FN_FOPEN);
-    let _ = hook!(interceptor, "fdopen", fdopen_detour, FnFdopen, FN_FDOPEN);
-    let _ = hook!(interceptor, "read", read_detour, FnRead, FN_READ);
-    let _ = hook!(interceptor, "fread", fread_detour, FnFread, FN_FREAD);
-    let _ = hook!(interceptor, "fileno", fileno_detour, FnFileno, FN_FILENO);
-    let _ = hook!(interceptor, "lseek", lseek_detour, FnLseek, FN_LSEEK);
-    let _ = hook!(interceptor, "write", write_detour, FnWrite, FN_WRITE);
-=======
     let _ = replace!(interceptor, "open", open_detour, FnOpen, FN_OPEN);
     let _ = replace!(interceptor, "openat", openat_detour, FnOpenat, FN_OPENAT);
     let _ = replace!(interceptor, "fopen", fopen_detour, FnFopen, FN_FOPEN);
@@ -359,5 +344,4 @@
     let _ = replace!(interceptor, "fileno", fileno_detour, FnFileno, FN_FILENO);
     let _ = replace!(interceptor, "lseek", lseek_detour, FnLseek, FN_LSEEK);
     let _ = replace!(interceptor, "write", write_detour, FnWrite, FN_WRITE);
->>>>>>> 7026590d
 }