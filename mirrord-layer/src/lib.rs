--- conflicted
+++ resolved
@@ -13,7 +13,7 @@
 use common::{blocking_send_hook_message, GetAddrInfoHook, HookMessageExit, ResponseChannel};
 use ctor::ctor;
 use envconfig::Envconfig;
-use error::{LayerError, Result};
+use error::{HookResult, LayerError, Result};
 use file::OPEN_FILES;
 use frida_gum::{interceptor::Interceptor, Gum};
 use futures::{SinkExt, StreamExt};
@@ -67,22 +67,8 @@
 
 pub(crate) static mut HOOK_SENDER: Option<Sender<HookMessage>> = None;
 
-<<<<<<< HEAD
 pub(crate) static ENABLED_FILE_OPS: OnceLock<bool> = OnceLock::new();
 pub(crate) static ENABLED_TCP_OUTGOING: OnceLock<bool> = OnceLock::new();
-=======
-impl<T> const Default for HookFn<T> {
-    fn default() -> Self {
-        Self(std::sync::OnceLock::new())
-    }
-}
-
-impl<T> HookFn<T> {
-    pub(crate) fn set(&self, value: T) -> std::result::Result<(), T> {
-        self.0.set(value)
-    }
-}
->>>>>>> 922e145c
 
 #[ctor]
 fn init() {
@@ -409,7 +395,7 @@
     }
 }
 
-fn exit() -> Result<(), LayerError> {
+fn exit() -> HookResult<()> {
     trace!("exit ->");
     let (hook_channel_tx, hook_channel_rx) = oneshot::channel();
 
