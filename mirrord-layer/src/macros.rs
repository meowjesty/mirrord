#[macro_export]
<<<<<<< HEAD
macro_rules! hook {
=======
macro_rules! replace {
>>>>>>> 7026590d
    ($interceptor:expr, $detour_name:expr, $detour_function:expr, $detour_type:ty, $hook_fn:expr) => {{
        let intercept = |interceptor: &mut frida_gum::interceptor::Interceptor,
                         symbol_name,
                         detour: $detour_type|
         -> Result<$detour_type, LayerError> {
<<<<<<< HEAD
            let function = frida_gum::Module::find_export_by_name(None, symbol_name)
                .ok_or(LayerError::NoExportName(symbol_name.to_string()))?;

            let replaced = interceptor.replace(
                function,
                frida_gum::NativePointer(detour as *mut libc::c_void),
                frida_gum::NativePointer(std::ptr::null_mut()),
            )?;

            let original_fn: $detour_type = std::mem::transmute(replaced);
=======
            tracing::info!("replace -> hooking {:#?}", $detour_name);

            let function = frida_gum::Module::find_export_by_name(None, symbol_name)
                .ok_or(LayerError::NoExportName(symbol_name.to_string()))?;

            let replaced = interceptor.replace(
                function,
                frida_gum::NativePointer(detour as *mut libc::c_void),
                frida_gum::NativePointer(std::ptr::null_mut()),
            );

            tracing::info!(
                "replace -> hooked {:#?} {:#?}",
                $detour_name,
                replaced.is_ok()
            );

            let original_fn: $detour_type = std::mem::transmute(replaced?);
>>>>>>> 7026590d

            Ok(original_fn)
        };

        intercept($interceptor, $detour_name, $detour_function)
            .and_then(|hooked| Ok($hook_fn.set(hooked).unwrap()))
    }};
}<|MERGE_RESOLUTION|>--- conflicted
+++ resolved
@@ -1,26 +1,10 @@
 #[macro_export]
-<<<<<<< HEAD
-macro_rules! hook {
-=======
 macro_rules! replace {
->>>>>>> 7026590d
     ($interceptor:expr, $detour_name:expr, $detour_function:expr, $detour_type:ty, $hook_fn:expr) => {{
         let intercept = |interceptor: &mut frida_gum::interceptor::Interceptor,
                          symbol_name,
                          detour: $detour_type|
          -> Result<$detour_type, LayerError> {
-<<<<<<< HEAD
-            let function = frida_gum::Module::find_export_by_name(None, symbol_name)
-                .ok_or(LayerError::NoExportName(symbol_name.to_string()))?;
-
-            let replaced = interceptor.replace(
-                function,
-                frida_gum::NativePointer(detour as *mut libc::c_void),
-                frida_gum::NativePointer(std::ptr::null_mut()),
-            )?;
-
-            let original_fn: $detour_type = std::mem::transmute(replaced);
-=======
             tracing::info!("replace -> hooking {:#?}", $detour_name);
 
             let function = frida_gum::Module::find_export_by_name(None, symbol_name)
@@ -39,7 +23,6 @@
             );
 
             let original_fn: $detour_type = std::mem::transmute(replaced?);
->>>>>>> 7026590d
 
             Ok(original_fn)
         };
