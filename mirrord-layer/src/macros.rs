--- conflicted
+++ resolved
@@ -4,13 +4,8 @@
         let intercept = |interceptor: &mut frida_gum::interceptor::Interceptor,
                          symbol_name,
                          detour: $detour_type|
-<<<<<<< HEAD
-         -> Result<$detour_type, LayerError> {
+         -> $crate::error::Result<$detour_type> {
             tracing::trace!("replace -> hooking {:#?}", $detour_name);
-=======
-         -> $crate::error::Result<$detour_type> {
-            tracing::info!("replace -> hooking {:#?}", $detour_name);
->>>>>>> 922e145c
 
             let function = frida_gum::Module::find_export_by_name(None, symbol_name).ok_or(
                 $crate::error::LayerError::NoExportName(symbol_name.to_string()),
