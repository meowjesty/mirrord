--- conflicted
+++ resolved
@@ -124,10 +124,6 @@
                 address as *mut u8,
                 len,
             );
-<<<<<<< HEAD
-
-=======
->>>>>>> 40f667db
             *address_len = os_address.len();
         }
 
