--- conflicted
+++ resolved
@@ -1,4 +1,4 @@
-use std::{ffi::CStr, os::unix::io::RawFd, sync::atomic::Ordering};
+use std::{ffi::CStr, os::unix::io::RawFd};
 
 use frida_gum::interceptor::Interceptor;
 use libc::{c_char, c_int, sockaddr, socklen_t};
@@ -23,21 +23,15 @@
         protocol
     );
 
-    if IS_INTERNAL_CALL.load(Ordering::Acquire) {
-        debug!("socket_detour -> bypassed");
-        FN_SOCKET(domain, type_, protocol)
-    } else {
-        let (Ok(result) | Err(result)) =
-            socket(domain, type_, protocol).map_err(|fail| match fail {
-                LayerError::BypassedType(_) | LayerError::BypassedDomain(_) => {
-                    warn!("socket_detour -> bypassed with {:#?}", fail);
-                    FN_SOCKET(domain, type_, protocol)
-                }
-                other => other.into(),
-            });
-
-        result
-    }
+    let (Ok(result) | Err(result)) = socket(domain, type_, protocol).map_err(|fail| match fail {
+        LayerError::BypassedType(_) | LayerError::BypassedDomain(_) => {
+            warn!("socket_detour -> bypassed with {:#?}", fail);
+            FN_SOCKET(domain, type_, protocol)
+        }
+        other => other.into(),
+    });
+
+    result
 }
 
 #[hook_guard_fn]
@@ -52,40 +46,35 @@
         *raw_address
     );
 
-    if IS_INTERNAL_CALL.load(Ordering::Acquire) {
-        debug!("bind_detour -> bypassed");
-        FN_BIND(sockfd, raw_address, address_length)
-    } else {
-        let address = SockAddr::init(|storage, len| {
-            storage.copy_from_nonoverlapping(raw_address.cast(), 1);
-            len.copy_from_nonoverlapping(&address_length, 1);
-
-            Ok(())
-        })
-        .map_err(LayerError::from);
-
-        match address {
-            Ok(((), address)) => {
-                let (Ok(result) | Err(result)) =
-                    bind(sockfd, address)
-                        .map(|()| 0)
-                        .map_err(|fail| match fail {
-                            LayerError::LocalFDNotFound(_)
-                            | LayerError::BypassedPort(_)
-                            | LayerError::AddressConversion => {
-                                warn!("bind_detour -> bypassed with {:#?}", fail);
-
-                                FN_BIND(sockfd, raw_address, address_length)
-                            }
-                            other => other.into(),
-                        });
-                result
-            }
-            Err(_) => {
-                warn!("bind_detour -> Could not convert address, bypassing!");
-
-                FN_BIND(sockfd, raw_address, address_length)
-            }
+    let address = SockAddr::init(|storage, len| {
+        storage.copy_from_nonoverlapping(raw_address.cast(), 1);
+        len.copy_from_nonoverlapping(&address_length, 1);
+
+        Ok(())
+    })
+    .map_err(LayerError::from);
+
+    match address {
+        Ok(((), address)) => {
+            let (Ok(result) | Err(result)) =
+                bind(sockfd, address)
+                    .map(|()| 0)
+                    .map_err(|fail| match fail {
+                        LayerError::LocalFDNotFound(_)
+                        | LayerError::BypassedPort(_)
+                        | LayerError::AddressConversion => {
+                            warn!("bind_detour -> bypassed with {:#?}", fail);
+
+                            FN_BIND(sockfd, raw_address, address_length)
+                        }
+                        other => other.into(),
+                    });
+            result
+        }
+        Err(_) => {
+            warn!("bind_detour -> Could not convert address, bypassing!");
+
+            FN_BIND(sockfd, raw_address, address_length)
         }
     }
 }
@@ -97,22 +86,17 @@
         sockfd, backlog
     );
 
-    if IS_INTERNAL_CALL.load(Ordering::Acquire) {
-        debug!("listen_detour -> bypassed");
-        FN_LISTEN(sockfd, backlog)
-    } else {
-        let (Ok(result) | Err(result)) =
-            listen(sockfd, backlog)
-                .map(|()| 0)
-                .map_err(|fail| match fail {
-                    LayerError::LocalFDNotFound(_) | LayerError::SocketInvalidState(_) => {
-                        warn!("listen_detour -> bypassed with {:#?}", fail);
-                        FN_LISTEN(sockfd, backlog)
-                    }
-                    other => other.into(),
-                });
-        result
-    }
+    let (Ok(result) | Err(result)) =
+        listen(sockfd, backlog)
+            .map(|()| 0)
+            .map_err(|fail| match fail {
+                LayerError::LocalFDNotFound(_) | LayerError::SocketInvalidState(_) => {
+                    warn!("listen_detour -> bypassed with {:#?}", fail);
+                    FN_LISTEN(sockfd, backlog)
+                }
+                other => other.into(),
+            });
+    result
 }
 
 #[hook_guard_fn]
@@ -125,39 +109,33 @@
 ) -> c_int {
     trace!("connect_detour -> sockfd {:#?}", sockfd);
 
-    if IS_INTERNAL_CALL.load(Ordering::Acquire) {
-        debug!("connect_detour -> bypassed");
-
-        FN_CONNECT(sockfd, raw_address, address_length)
-    } else {
-        // TODO: Is this conversion safe?
-        let address = SockAddr::new(*(raw_address as *const _), address_length);
-        debug!("connect_detour -> address {:#?}", address);
-
-        let address = address.as_socket().ok_or(LayerError::AddressConversion);
-
-        // TODO(alex) [high] 2022-08-03: Drilling down, maybe we need to bypass a bunch of stuff
-        // when connect is being called, then release the bypass?
-        match address {
-            Ok(address) => {
-                let (Ok(result) | Err(result)) =
-                    connect(sockfd, address)
-                        .map(|()| 0)
-                        .map_err(|fail| match fail {
-                            LayerError::LocalFDNotFound(_) | LayerError::SocketInvalidState(_) => {
-                                warn!("connect_detour -> bypassed with {:#?}", fail);
-                                FN_CONNECT(sockfd, raw_address, address_length)
-                            }
-                            other => other.into(),
-                        });
-
-                result
-            }
-            Err(_) => {
-                warn!("connect_detour -> Could not convert address, bypassing!");
-
-                FN_CONNECT(sockfd, raw_address, address_length)
-            }
+    // TODO: Is this conversion safe?
+    let address = SockAddr::new(*(raw_address as *const _), address_length);
+    debug!("connect_detour -> address {:#?}", address);
+
+    let address = address.as_socket().ok_or(LayerError::AddressConversion);
+
+    // TODO(alex) [high] 2022-08-03: Drilling down, maybe we need to bypass a bunch of stuff
+    // when connect is being called, then release the bypass?
+    match address {
+        Ok(address) => {
+            let (Ok(result) | Err(result)) =
+                connect(sockfd, address)
+                    .map(|()| 0)
+                    .map_err(|fail| match fail {
+                        LayerError::LocalFDNotFound(_) | LayerError::SocketInvalidState(_) => {
+                            warn!("connect_detour -> bypassed with {:#?}", fail);
+                            FN_CONNECT(sockfd, raw_address, address_length)
+                        }
+                        other => other.into(),
+                    });
+
+            result
+        }
+        Err(_) => {
+            warn!("connect_detour -> Could not convert address, bypassing!");
+
+            FN_CONNECT(sockfd, raw_address, address_length)
         }
     }
 }
@@ -170,20 +148,15 @@
 ) -> c_int {
     trace!("getpeername_detour -> sockfd {:#?}", sockfd);
 
-    if IS_INTERNAL_CALL.load(Ordering::Acquire) {
-        debug!("getpeername_detour -> bypassed");
-        FN_GETPEERNAME(sockfd, address, address_len)
-    } else {
-        let (Ok(result) | Err(result)) = getpeername(sockfd, address, address_len)
-            .map(|()| 0)
-            .map_err(|fail| match fail {
-                LayerError::LocalFDNotFound(_) | LayerError::SocketInvalidState(_) => {
-                    FN_GETPEERNAME(sockfd, address, address_len)
-                }
-                other => other.into(),
-            });
-        result
-    }
+    let (Ok(result) | Err(result)) = getpeername(sockfd, address, address_len)
+        .map(|()| 0)
+        .map_err(|fail| match fail {
+            LayerError::LocalFDNotFound(_) | LayerError::SocketInvalidState(_) => {
+                FN_GETPEERNAME(sockfd, address, address_len)
+            }
+            other => other.into(),
+        });
+    result
 }
 
 #[hook_guard_fn]
@@ -194,29 +167,15 @@
 ) -> i32 {
     trace!("getsockname_detour -> sockfd {:#?}", sockfd);
 
-    if IS_INTERNAL_CALL.load(Ordering::Acquire) {
-        debug!("getsockname_detour -> bypassed");
-
-        let result = FN_GETSOCKNAME(sockfd, address, address_len);
-        let sockaddr = SockAddr::new(*(address as *const _), *address_len);
-        debug!(
-            "getsockname_detour -> sockaddr {:#?} | std {:#?}",
-            sockaddr,
-            sockaddr.as_socket()
-        );
-
-        result
-    } else {
-        let (Ok(result) | Err(result)) = getsockname(sockfd, address, address_len)
-            .map(|()| 0)
-            .map_err(|fail| match fail {
-                LayerError::LocalFDNotFound(_) | LayerError::SocketInvalidState(_) => {
-                    FN_GETSOCKNAME(sockfd, address, address_len)
-                }
-                other => other.into(),
-            });
-        result
-    }
+    let (Ok(result) | Err(result)) = getsockname(sockfd, address, address_len)
+        .map(|()| 0)
+        .map_err(|fail| match fail {
+            LayerError::LocalFDNotFound(_) | LayerError::SocketInvalidState(_) => {
+                FN_GETSOCKNAME(sockfd, address, address_len)
+            }
+            other => other.into(),
+        });
+    result
 }
 
 #[hook_guard_fn]
@@ -229,7 +188,7 @@
 
     let accept_result = FN_ACCEPT(sockfd, address, address_len);
 
-    if accept_result == -1 || IS_INTERNAL_CALL.load(Ordering::Acquire) {
+    if accept_result == -1 {
         accept_result
     } else {
         let (Ok(result) | Err(result)) = accept(sockfd, address, address_len, accept_result)
@@ -257,7 +216,7 @@
 
     let accept_result = FN_ACCEPT4(sockfd, address, address_len, flags);
 
-    if accept_result == -1 || IS_INTERNAL_CALL.load(Ordering::Acquire) {
+    if accept_result == -1 {
         accept_result
     } else {
         let (Ok(result) | Err(result)) = accept(sockfd, address, address_len, accept_result)
@@ -299,7 +258,7 @@
         return fcntl_result;
     }
 
-    if fcntl_result == -1 || IS_INTERNAL_CALL.load(Ordering::Acquire) {
+    if fcntl_result == -1 {
         fcntl_result
     } else {
         let (Ok(result) | Err(result)) = fcntl(fd, cmd, fcntl_result)
@@ -320,7 +279,7 @@
 
     let dup_result = FN_DUP(fd);
 
-    if dup_result == -1 || IS_INTERNAL_CALL.load(Ordering::Acquire) {
+    if dup_result == -1 {
         dup_result
     } else {
         let (Ok(result) | Err(result)) =
@@ -346,7 +305,7 @@
 
     let dup2_result = FN_DUP2(oldfd, newfd);
 
-    if dup2_result == -1 || IS_INTERNAL_CALL.load(Ordering::Acquire) {
+    if dup2_result == -1 {
         dup2_result
     } else {
         let (Ok(result) | Err(result)) =
@@ -374,7 +333,7 @@
 
     let dup3_result = FN_DUP3(oldfd, newfd, flags);
 
-    if dup3_result == -1 || IS_INTERNAL_CALL.load(Ordering::Acquire) {
+    if dup3_result == -1 {
         dup3_result
     } else {
         let (Ok(result) | Err(result)) =
@@ -393,13 +352,8 @@
 ///
 /// # Warning:
 /// - `raw_hostname`, `raw_servname`, and/or `raw_hints` might be null!
-<<<<<<< HEAD
-#[hook_fn]
-pub(super) unsafe extern "C" fn getaddrinfo_detour(
-=======
 #[hook_guard_fn]
 unsafe extern "C" fn getaddrinfo_detour(
->>>>>>> 757ee0ec
     raw_node: *const c_char,
     raw_service: *const c_char,
     raw_hints: *const libc::addrinfo,
@@ -468,13 +422,8 @@
 ///
 /// The `addrinfo` pointer has to be allocated respecting the `Box`'s
 /// [memory layout](https://doc.rust-lang.org/std/boxed/index.html#memory-layout).
-<<<<<<< HEAD
-#[hook_fn]
-pub(super) unsafe extern "C" fn freeaddrinfo_detour(addrinfo: *mut libc::addrinfo) {
-=======
 #[hook_guard_fn]
 unsafe extern "C" fn freeaddrinfo_detour(addrinfo: *mut libc::addrinfo) {
->>>>>>> 757ee0ec
     trace!("freeaddrinfo_detour -> addrinfo {:#?}", *addrinfo);
 
     // Iterate over `addrinfo` linked list dropping it.
