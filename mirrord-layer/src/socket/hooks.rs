use std::{
    ffi::CStr,
    net::SocketAddr,
    os::unix::io::RawFd,
    sync::{atomic::Ordering, LazyLock},
};

use frida_gum::interceptor::Interceptor;
use libc::{c_char, c_int, sockaddr, socklen_t};
use mirrord_macro::hook_fn;
use mirrord_protocol::AddrInfoHint;
<<<<<<< HEAD
use os_socketaddr::OsSocketAddr;
use tracing::{debug, error, trace, warn};

use super::ops::*;
use crate::{
    error::LayerError,
    hook,
    socket::{AddrInfoHintExt, SocketState, SOCKETS},
    GUM,
};
=======
use socket2::SockAddr;
use tracing::{debug, error, trace, warn};

use super::ops::*;
use crate::{error::LayerError, replace, socket::AddrInfoHintExt};
>>>>>>> 7026590d

#[hook_fn]
pub(super) unsafe extern "C" fn socket_detour(
    domain: c_int,
    type_: c_int,
    protocol: c_int,
) -> c_int {
    trace!(
        "socket_detour -> domain {:#?} | type:{:#?} | protocol {:#?}",
        domain,
        type_,
        protocol
    );

    let socket_result = FN_SOCKET(domain, type_, protocol);
<<<<<<< HEAD

    if IS_INTERNAL_CALL.load(Ordering::Acquire) {
        debug!("socket_detour -> bypassed");
        socket_result
    } else {
        let (Ok(result) | Err(result)) =
            socket(socket_result, domain, type_, protocol).map_err(From::from);
        result
    }
=======
    let (Ok(result) | Err(result)) =
        socket(socket_result, domain, type_, protocol).map_err(From::from);

    trace!("socket_detour -> result {:#?}", result);

    result
>>>>>>> 7026590d
}

#[hook_fn]
pub(super) unsafe extern "C" fn bind_detour(
    sockfd: c_int,
    raw_address: *const sockaddr,
    address_length: socklen_t,
) -> c_int {
    trace!("bind_detour -> sockfd {:#?}", sockfd);

<<<<<<< HEAD
    let address = match OsSocketAddr::from_raw_parts(addr as *const u8, addrlen as usize)
        .into_addr()
        .ok_or(LayerError::AddressConversion)
=======
    // TODO: Is this conversion safe?
    let address = match SockAddr::new(
        *(raw_address as *const libc::sockaddr_storage),
        address_length,
    )
    .as_socket()
    .ok_or(LayerError::AddressConversion)
>>>>>>> 7026590d
    {
        Ok(address) => address,
        Err(fail) => return fail.into(),
    };

<<<<<<< HEAD
    if IS_INTERNAL_CALL.load(Ordering::Acquire) {
        debug!("bind_detour -> bypassed");
        FN_BIND(sockfd, addr, addrlen)
    } else {
        let (Ok(result) | Err(result)) =
            bind(sockfd, address)
                .map(|()| 0)
                .map_err(|fail| match fail {
                    LayerError::LocalFDNotFound(_) => FN_BIND(sockfd, addr, addrlen),
                    LayerError::BypassedPort(_) => {
                        warn!("bind_detour -> bypass port");
                        FN_BIND(sockfd, addr, addrlen)
                    }
                    other => other.into(),
                });
        result
    }
=======
    let (Ok(result) | Err(result)) = bind(sockfd, address)
        .map(|()| 0)
        .map_err(|fail| match fail {
            LayerError::LocalFDNotFound(_) => FN_BIND(sockfd, raw_address, address_length),
            LayerError::BypassedPort(_) => {
                warn!("bind_detour -> bypass port");
                FN_BIND(sockfd, raw_address, address_length)
            }
            other => other.into(),
        });

    trace!("bind_detour -> result {:#?}", result);

    result
>>>>>>> 7026590d
}

#[hook_fn]
pub(super) unsafe extern "C" fn listen_detour(sockfd: RawFd, backlog: c_int) -> c_int {
<<<<<<< HEAD
    trace!(
        "listen_detour -> sockfd {:#?} | backlog {:#?}",
        sockfd,
        backlog
    );

    if IS_INTERNAL_CALL.load(Ordering::Acquire) {
        debug!("listen_detour -> bypassed");
        FN_LISTEN(sockfd, backlog)
    } else {
        let (Ok(result) | Err(result)) =
            listen(sockfd, backlog)
                .map(|()| 0)
                .map_err(|fail| match fail {
                    LayerError::LocalFDNotFound(_) => FN_LISTEN(sockfd, backlog),
                    other => other.into(),
                });
        result
    }
=======
    debug!(
        "listen_detour -> sockfd {:#?} | backlog {:#?}",
        sockfd, backlog
    );

    let (Ok(result) | Err(result)) =
        listen(sockfd, backlog)
            .map(|()| 0)
            .map_err(|fail| match fail {
                LayerError::LocalFDNotFound(_) | LayerError::SocketInvalidState(_) => {
                    FN_LISTEN(sockfd, backlog)
                }
                other => other.into(),
            });

    trace!("listen_detour -> result {:#?}", result);
    result
>>>>>>> 7026590d
}

#[hook_fn]
pub(super) unsafe extern "C" fn connect_detour(
    sockfd: RawFd,
    raw_address: *const sockaddr,
    address_length: socklen_t,
) -> c_int {
    trace!("connect_detour -> sockfd {:#?}", sockfd);

<<<<<<< HEAD
    if IS_INTERNAL_CALL.load(Ordering::Acquire) {
        debug!("connect_detour -> bypassed");
        if let Some(socket) = SOCKETS.lock().unwrap().remove(&sockfd) {
            if let SocketState::Bound(bound) = socket.state {
                let rawish_address = OsSocketAddr::from(bound.address);

                // TODO(alex) [high] 2022-07-27: This is the idea to solve the loop problem (and go
                // back to working state), but it's not working yet.
                if bind_detour(sockfd, rawish_address.as_ptr(), rawish_address.len()) < 0 {
                    return -1;
                }
            }
        }

        FN_CONNECT(sockfd, raw_address, address_length)
    } else {
        let address =
            match OsSocketAddr::from_raw_parts(raw_address as *const _, address_length as usize)
                .into_addr()
                .ok_or(LayerError::AddressConversion)
            {
                Ok(address) => address,
                Err(fail) => return fail.into(),
            };

        let (Ok(result) | Err(result)) =
            connect(sockfd, address)
                .map(|()| 0)
                .map_err(|fail| match fail {
                    LayerError::LocalFDNotFound(fd) => FN_CONNECT(fd, raw_address, address_length),
                    other => other.into(),
                });

        result
    }
=======
    // TODO: Is this conversion safe?
    let address = match SockAddr::new(
        *(raw_address as *const libc::sockaddr_storage),
        address_length,
    )
    .as_socket()
    .ok_or(LayerError::AddressConversion)
    {
        Ok(address) => address,
        Err(fail) => return fail.into(),
    };

    let (Ok(result) | Err(result)) =
        connect(sockfd, address)
            .map(|()| 0)
            .map_err(|fail| match fail {
                LayerError::LocalFDNotFound(_) | LayerError::SocketInvalidState(_) => {
                    FN_CONNECT(sockfd, raw_address, address_length)
                }
                other => other.into(),
            });

    trace!("connect_detour -> result {:#?}", result);
    result
>>>>>>> 7026590d
}

#[hook_fn]
pub(super) unsafe extern "C" fn getpeername_detour(
    sockfd: RawFd,
    address: *mut sockaddr,
    address_len: *mut socklen_t,
) -> c_int {
    trace!("getpeername_detour -> sockfd {:#?}", sockfd);

<<<<<<< HEAD
    if IS_INTERNAL_CALL.load(Ordering::Acquire) {
        debug!("getpeername_detour -> bypassed");
        FN_GETPEERNAME(sockfd, address, address_len)
    } else {
        let (Ok(result) | Err(result)) = getpeername(sockfd, address, address_len)
            .map(|()| 0)
            .map_err(|fail| match fail {
                LayerError::LocalFDNotFound(_) => FN_GETPEERNAME(sockfd, address, address_len),
                other => other.into(),
            });
        result
    }
=======
    let (Ok(result) | Err(result)) = getpeername(sockfd, address, address_len)
        .map(|()| 0)
        .map_err(|fail| match fail {
            LayerError::LocalFDNotFound(_) | LayerError::SocketInvalidState(_) => {
                FN_GETPEERNAME(sockfd, address, address_len)
            }
            other => other.into(),
        });

    trace!("getpeername_detour -> result {:#?}", result);
    result
>>>>>>> 7026590d
}

#[hook_fn]
pub(super) unsafe extern "C" fn getsockname_detour(
    sockfd: RawFd,
    address: *mut sockaddr,
    address_len: *mut socklen_t,
) -> i32 {
    trace!("getsockname_detour -> sockfd {:#?}", sockfd);

<<<<<<< HEAD
    if IS_INTERNAL_CALL.load(Ordering::Acquire) {
        debug!("getsockname_detour -> bypassed");
        FN_GETSOCKNAME(sockfd, address, address_len)
    } else {
        let (Ok(result) | Err(result)) = getsockname(sockfd, address, address_len)
            .map(|()| 0)
            .map_err(|fail| match fail {
                LayerError::LocalFDNotFound(_) => FN_GETSOCKNAME(sockfd, address, address_len),
                other => other.into(),
            });
        result
    }
=======
    let (Ok(result) | Err(result)) = getsockname(sockfd, address, address_len)
        .map(|()| 0)
        .map_err(|fail| match fail {
            LayerError::LocalFDNotFound(_) | LayerError::SocketInvalidState(_) => {
                FN_GETSOCKNAME(sockfd, address, address_len)
            }
            other => other.into(),
        });

    trace!("getsockname_detour -> result {:#?}", result);
    result
>>>>>>> 7026590d
}

#[hook_fn]
pub(super) unsafe extern "C" fn accept_detour(
    sockfd: c_int,
    address: *mut sockaddr,
    address_len: *mut socklen_t,
) -> i32 {
    trace!("accept_detour -> sockfd {:#?}", sockfd);
<<<<<<< HEAD

    let accept_result = FN_ACCEPT(sockfd, address, address_len);

    if accept_result == -1 {
        accept_result
    } else if IS_INTERNAL_CALL.load(Ordering::Acquire) {
        debug!("accept_detour -> bypassed");
        accept_result
    } else {
        let (Ok(result) | Err(result)) =
            accept(sockfd, address, address_len, accept_result).map_err(From::from);
=======

    let accept_result = FN_ACCEPT(sockfd, address, address_len);

    if accept_result == -1 {
        accept_result
    } else {
        let (Ok(result) | Err(result)) = accept(sockfd, address, address_len, accept_result)
            .map_err(|fail| match fail {
                LayerError::SocketInvalidState(_) | LayerError::LocalFDNotFound(_) => accept_result,
                other => {
                    error!("accept error is {:#?}", other);
                    other.into()
                }
            });

        trace!("accept_detour -> result {:#?}", result);
>>>>>>> 7026590d
        result
    }
}

#[cfg(target_os = "linux")]
<<<<<<< HEAD
#[hook_fn(alias = "uv__accept4")]
=======
#[hook_fn]
>>>>>>> 7026590d
pub(super) unsafe extern "C" fn accept4_detour(
    sockfd: i32,
    address: *mut sockaddr,
    address_len: *mut socklen_t,
    flags: i32,
) -> i32 {
<<<<<<< HEAD
=======
    trace!("accept4_detour -> sockfd {:#?}", sockfd);

>>>>>>> 7026590d
    let accept_result = FN_ACCEPT4(sockfd, address, address_len, flags);

    if accept_result == -1 {
        accept_result
<<<<<<< HEAD
    } else if IS_INTERNAL_CALL.load(Ordering::Acquire) {
        debug!("accept4_detour -> bypassed");
        accept_result
    } else {
        let (Ok(result) | Err(result)) =
            accept(sockfd, address, address_len, accept_result).map_err(From::from);
=======
    } else {
        let (Ok(result) | Err(result)) = accept(sockfd, address, address_len, accept_result)
            .map_err(|fail| match fail {
                LayerError::SocketInvalidState(_) | LayerError::LocalFDNotFound(_) => accept_result,
                other => {
                    error!("accept4 error is {:#?}", other);
                    other.into()
                }
            });

        trace!("accept4_detour -> result {:#?}", result);
>>>>>>> 7026590d
        result
    }
}

<<<<<<< HEAD
/// We have a different version for macOS as a workaround for https://github.com/metalbear-co/mirrord/issues/184
#[cfg(all(target_arch = "aarch64", target_os = "macos"))]
#[hook_fn]
pub(super) unsafe extern "C" fn fcntl_detour(fd: c_int, cmd: c_int, mut arg: ...) -> c_int {
    let arg = arg.arg::<usize>();
    let fcntl_fd = FN_FCNTL(fd, cmd, arg);

    if IS_INTERNAL_CALL.load(Ordering::Acquire) {
        fcntl_fd
    } else {
        fcntl(fd, cmd, fcntl_fd)
    }
}

#[cfg(not(all(target_arch = "aarch64", target_os = "macos")))]
#[hook_fn]
pub(super) unsafe extern "C" fn fcntl_detour(fd: c_int, cmd: c_int, arg: ...) -> c_int {
    let fcntl_fd = FN_FCNTL(fd, cmd, arg);

    if IS_INTERNAL_CALL.load(Ordering::Acquire) {
        debug!("fcntl_detour -> bypassed");
        fcntl_fd
    } else {
        fcntl(fd, cmd, fcntl_fd)
=======
#[cfg(target_os = "linux")]
#[hook_fn]
#[allow(non_snake_case)]
pub(super) unsafe extern "C" fn uv__accept4_detour(
    sockfd: i32,
    address: *mut sockaddr,
    address_len: *mut socklen_t,
    flags: i32,
) -> i32 {
    trace!("uv__accept4_detour -> sockfd {:#?}", sockfd);

    accept4_detour(sockfd, address, address_len, flags)
}

/// https://github.com/metalbear-co/mirrord/issues/184
#[hook_fn]
pub(super) unsafe extern "C" fn fcntl_detour(fd: c_int, cmd: c_int, mut arg: ...) -> c_int {
    trace!("fcntl_detour -> fd {:#?} | cmd {:#?}", fd, cmd);

    let arg = arg.arg::<usize>();
    let fcntl_result = FN_FCNTL(fd, cmd, arg);

    if fcntl_result == -1 {
        fcntl_result
    } else {
        let (Ok(result) | Err(result)) = fcntl(fd, cmd, fcntl_result)
            .map(|()| fcntl_result)
            .map_err(From::from);

        trace!("fcntl_detour -> result {:#?}", result);
        result
>>>>>>> 7026590d
    }
}

#[hook_fn]
pub(super) unsafe extern "C" fn dup_detour(fd: c_int) -> c_int {
<<<<<<< HEAD
    let dup_fd = FN_DUP(fd);

    if IS_INTERNAL_CALL.load(Ordering::Acquire) {
        debug!("dup_detour -> bypassed");
        dup_fd
    } else {
        dup(fd, dup_fd)
=======
    trace!("dup_detour -> fd {:#?}", fd);

    let dup_result = FN_DUP(fd);

    if dup_result == -1 {
        dup_result
    } else {
        let (Ok(result) | Err(result)) =
            dup(fd, dup_result)
                .map(|()| dup_result)
                .map_err(|fail| match fail {
                    LayerError::LocalFDNotFound(_) => dup_result,
                    _ => fail.into(),
                });

        trace!("dup_detour -> result {:#?}", result);
        result
>>>>>>> 7026590d
    }
}

#[hook_fn]
pub(super) unsafe extern "C" fn dup2_detour(oldfd: c_int, newfd: c_int) -> c_int {
<<<<<<< HEAD
=======
    trace!("dup2_detour -> oldfd {:#?} | newfd {:#?}", oldfd, newfd);

>>>>>>> 7026590d
    if oldfd == newfd {
        return newfd;
    }

<<<<<<< HEAD
    let dup2_fd = FN_DUP2(oldfd, newfd);

    if IS_INTERNAL_CALL.load(Ordering::Acquire) {
        debug!("dup2_detour -> bypassed");
        dup2_fd
    } else {
        dup(oldfd, dup2_fd)
=======
    let dup2_result = FN_DUP2(oldfd, newfd);

    if dup2_result == -1 {
        dup2_result
    } else {
        let (Ok(result) | Err(result)) =
            dup(oldfd, dup2_result)
                .map(|()| dup2_result)
                .map_err(|fail| match fail {
                    LayerError::LocalFDNotFound(_) => dup2_result,
                    _ => fail.into(),
                });

        trace!("dup2_detour -> result {:#?}", result);
        result
>>>>>>> 7026590d
    }
}

#[cfg(target_os = "linux")]
#[hook_fn]
pub(super) unsafe extern "C" fn dup3_detour(oldfd: c_int, newfd: c_int, flags: c_int) -> c_int {
<<<<<<< HEAD
    let dup3_fd = FN_DUP3(oldfd, newfd, flags);

    if IS_INTERNAL_CALL.load(Ordering::Acquire) {
        debug!("dup3_detour -> bypassed");
        dup3_fd
    } else {
        dup(oldfd, dup3_fd)
    }
}
=======
    trace!(
        "dup3_detour -> oldfd {:#?} | newfd {:#?} | flags {:#?}",
        oldfd,
        newfd,
        flags
    );

    let dup3_result = FN_DUP3(oldfd, newfd, flags);

    if dup3_result == -1 {
        dup3_result
    } else {
        let (Ok(result) | Err(result)) =
            dup(oldfd, dup3_result)
                .map(|()| dup3_result)
                .map_err(|fail| match fail {
                    LayerError::LocalFDNotFound(_) => dup3_result,
                    _ => fail.into(),
                });
>>>>>>> 7026590d

        trace!("dup3_detour -> result {:#?}", result);
        result
    }
}
/// Turns the raw pointer parameters into Rust types and calls `ops::getaddrinfo`.
///
/// # Warning:
/// - `raw_hostname`, `raw_servname`, and/or `raw_hints` might be null!
#[hook_fn]
<<<<<<< HEAD
pub(super) unsafe extern "C" fn getaddrinfo_detour(
=======
unsafe extern "C" fn getaddrinfo_detour(
>>>>>>> 7026590d
    raw_node: *const c_char,
    raw_service: *const c_char,
    raw_hints: *const libc::addrinfo,
    out_addr_info: *mut *mut libc::addrinfo,
) -> c_int {
    trace!(
        "getaddrinfo_detour -> raw_node {:#?} | raw_service {:#?} | raw_hints {:#?} | out? {:#?}",
        raw_node,
        raw_service,
        *raw_hints,
        out_addr_info.is_null(),
    );

    let node = match (!raw_node.is_null())
        .then(|| CStr::from_ptr(raw_node).to_str())
        .transpose()
        .map_err(|fail| {
            error!("Failed converting raw_node from `c_char` with {:#?}", fail);

            libc::EAI_MEMORY
        }) {
        Ok(node) => node.map(String::from),
        Err(fail) => return fail,
    };

    let service = match (!raw_service.is_null())
        .then(|| CStr::from_ptr(raw_service).to_str())
        .transpose()
        .map_err(|fail| {
            error!(
                "Failed converting raw_service from `c_char` with {:#?}",
                fail
            );

            libc::EAI_MEMORY
        }) {
        Ok(service) => service.map(String::from),
        Err(fail) => return fail,
    };

    let hints = (!raw_hints.is_null()).then(|| AddrInfoHint::from_raw(*raw_hints));

    getaddrinfo(node, service, hints)
        .map(|c_addr_info_ptr| {
            out_addr_info.copy_from_nonoverlapping(&c_addr_info_ptr, 1);

            0
        })
        .map_err(|fail| {
            error!("Failed resolving DNS with {:#?}", fail);

            match fail {
                LayerError::IO(io_fail) => io_fail.raw_os_error().unwrap(),
                LayerError::DNSNoName => libc::EAI_NONAME,
                _ => libc::EAI_FAIL,
            }
        })
        .unwrap_or_else(|fail| fail)
}

/// Deallocates a `*mut libc::addrinfo` that was previously allocated with `Box::new` in
/// `getaddrinfo_detour` and converted into a raw pointer by `Box::into_raw`.
///
/// Also follows the `addr_info.ai_next` pointer, deallocating the next pointers in the linked list.
///
/// # Protocol
///
/// No need to send any sort of `free` message to `mirrord-agent`, as the `addrinfo` there is not
/// kept around.
///
/// # Warning
///
/// The `addrinfo` pointer has to be allocated respecting the `Box`'s
/// [memory layout](https://doc.rust-lang.org/std/boxed/index.html#memory-layout).
#[hook_fn]
<<<<<<< HEAD
pub(super) unsafe extern "C" fn freeaddrinfo_detour(addrinfo: *mut libc::addrinfo) {
=======
unsafe extern "C" fn freeaddrinfo_detour(addrinfo: *mut libc::addrinfo) {
>>>>>>> 7026590d
    trace!("freeaddrinfo_detour -> addrinfo {:#?}", *addrinfo);

    // Iterate over `addrinfo` linked list dropping it.
    let mut current = addrinfo;
    while !current.is_null() {
        let current_box = Box::from_raw(current);

        current = (*current).ai_next;
        drop(current_box);
    }
}

pub(crate) unsafe fn enable_socket_hooks(interceptor: &mut Interceptor, enabled_remote_dns: bool) {
<<<<<<< HEAD
    let _ = hook!(interceptor, "socket", socket_detour, FnSocket, FN_SOCKET);
    let _ = hook!(interceptor, "bind", bind_detour, FnBind, FN_BIND);
    let _ = hook!(interceptor, "listen", listen_detour, FnListen, FN_LISTEN);

    let _ = hook!(
=======
    let _ = replace!(interceptor, "socket", socket_detour, FnSocket, FN_SOCKET);
    let _ = replace!(interceptor, "bind", bind_detour, FnBind, FN_BIND);
    let _ = replace!(interceptor, "listen", listen_detour, FnListen, FN_LISTEN);

    let _ = replace!(
>>>>>>> 7026590d
        interceptor,
        "connect",
        connect_detour,
        FnConnect,
        FN_CONNECT
    );

<<<<<<< HEAD
    let _ = hook!(interceptor, "fcntl", fcntl_detour, FnFcntl, FN_FCNTL);
    let _ = hook!(interceptor, "dup", dup_detour, FnDup, FN_DUP);
    let _ = hook!(interceptor, "dup2", dup2_detour, FnDup2, FN_DUP2);

    let _ = hook!(
=======
    let _ = replace!(interceptor, "fcntl", fcntl_detour, FnFcntl, FN_FCNTL);
    let _ = replace!(interceptor, "dup", dup_detour, FnDup, FN_DUP);
    let _ = replace!(interceptor, "dup2", dup2_detour, FnDup2, FN_DUP2);

    let _ = replace!(
>>>>>>> 7026590d
        interceptor,
        "getpeername",
        getpeername_detour,
        FnGetpeername,
        FN_GETPEERNAME
    );

<<<<<<< HEAD
    let _ = hook!(
=======
    let _ = replace!(
>>>>>>> 7026590d
        interceptor,
        "getsockname",
        getsockname_detour,
        FnGetsockname,
        FN_GETSOCKNAME
    );

    #[cfg(target_os = "linux")]
    {
<<<<<<< HEAD
        // TODO(alex) [low] 2022-07-25: Most of these are pretty much the same thing, with a few
        // exceptions:
        //
        // 1. detour function has a different name: `uv__accept4` to `accept4`;
        // 2. enabled by flags;
        //
        // To solve (1), the macro just has to take an argument `detour`, so it'll try to use the
        // normal function name, and the argument version as well. Has to be both for cases where
        // we have many different functions pointing to the same fn.
        //
        // Solving (2) requires some sort of `Option` + `bool` deal. As things should be enabled by
        // default, meaning lack of `enabled =` flags is the same as `enabled = true`. But we don't
        // have access to the true value in `hook_fn`, so it has to be a check in the middle of
        // initialization. I'm starting to think that maybe we could initialize either to the
        // detour or to the `libc` version, this way we cover both cases (enabled/disabled), these
        // being the left and right sides of this either variant.
        let _ = hook!(
            interceptor,
            "uv__accept4",
            accept4_detour,
            FnAccept4,
            FN_ACCEPT4
        )
        .or_else(|fail| {
            warn!(
                "enable_socket_hooks -> Failed hooking `uv__accept4` with {:#?}!",
                fail
            );

            hook!(
                interceptor,
                "accept4",
                accept4_detour,
                FnAccept4,
                FN_ACCEPT4
            )
        });

        let _ = hook!(interceptor, "dup3", dup3_detour, FnDup3, FN_DUP3);
    }

    let _ = hook!(interceptor, "accept", accept_detour, FnAccept, FN_ACCEPT);

    if enabled_remote_dns {
        let _ = hook!(
=======
        let _ = replace!(
            interceptor,
            "uv__accept4",
            uv__accept4_detour,
            FnUv__accept4,
            FN_UV__ACCEPT4
        );

        let _ = replace!(
            interceptor,
            "accept4",
            accept4_detour,
            FnAccept4,
            FN_ACCEPT4
        );

        let _ = replace!(interceptor, "dup3", dup3_detour, FnDup3, FN_DUP3);
    }

    let _ = replace!(interceptor, "accept", accept_detour, FnAccept, FN_ACCEPT);

    if enabled_remote_dns {
        let _ = replace!(
>>>>>>> 7026590d
            interceptor,
            "getaddrinfo",
            getaddrinfo_detour,
            FnGetaddrinfo,
            FN_GETADDRINFO
        );

<<<<<<< HEAD
        let _ = hook!(
=======
        let _ = replace!(
>>>>>>> 7026590d
            interceptor,
            "freeaddrinfo",
            freeaddrinfo_detour,
            FnFreeaddrinfo,
            FN_FREEADDRINFO
        );
    }
}

/*
   let intercept = |interceptor: &mut frida_gum::interceptor::Interceptor,
                    symbol_name,
                    detour: FnSocket|
    -> Result<FnSocket, LayerError> {
       let function = frida_gum::Module::find_export_by_name(None, symbol_name)
           .ok_or(LayerError::NoExportName(symbol_name.to_string()))?;

       let replaced = interceptor.replace(
           function,
           frida_gum::NativePointer(detour as *mut libc::c_void),
           frida_gum::NativePointer(std::ptr::null_mut()),
       )?;

       let original_fn: FnSocket = unsafe { std::mem::transmute(replaced) };

       Ok(original_fn)
   };

   let mut interceptor = frida_gum::interceptor::Interceptor::obtain(&GUM);
   intercept(&mut interceptor, "socket", socket_detour)

*/<|MERGE_RESOLUTION|>--- conflicted
+++ resolved
@@ -1,32 +1,18 @@
-use std::{
-    ffi::CStr,
-    net::SocketAddr,
-    os::unix::io::RawFd,
-    sync::{atomic::Ordering, LazyLock},
-};
+use std::{ffi::CStr, os::unix::io::RawFd, sync::atomic::Ordering};
 
 use frida_gum::interceptor::Interceptor;
 use libc::{c_char, c_int, sockaddr, socklen_t};
 use mirrord_macro::hook_fn;
 use mirrord_protocol::AddrInfoHint;
-<<<<<<< HEAD
-use os_socketaddr::OsSocketAddr;
-use tracing::{debug, error, trace, warn};
+use socket2::SockAddr;
+use tracing::{debug, error, trace};
 
 use super::ops::*;
 use crate::{
     error::LayerError,
-    hook,
+    replace,
     socket::{AddrInfoHintExt, SocketState, SOCKETS},
-    GUM,
 };
-=======
-use socket2::SockAddr;
-use tracing::{debug, error, trace, warn};
-
-use super::ops::*;
-use crate::{error::LayerError, replace, socket::AddrInfoHintExt};
->>>>>>> 7026590d
 
 #[hook_fn]
 pub(super) unsafe extern "C" fn socket_detour(
@@ -42,7 +28,6 @@
     );
 
     let socket_result = FN_SOCKET(domain, type_, protocol);
-<<<<<<< HEAD
 
     if IS_INTERNAL_CALL.load(Ordering::Acquire) {
         debug!("socket_detour -> bypassed");
@@ -52,14 +37,6 @@
             socket(socket_result, domain, type_, protocol).map_err(From::from);
         result
     }
-=======
-    let (Ok(result) | Err(result)) =
-        socket(socket_result, domain, type_, protocol).map_err(From::from);
-
-    trace!("socket_detour -> result {:#?}", result);
-
-    result
->>>>>>> 7026590d
 }
 
 #[hook_fn]
@@ -70,148 +47,6 @@
 ) -> c_int {
     trace!("bind_detour -> sockfd {:#?}", sockfd);
 
-<<<<<<< HEAD
-    let address = match OsSocketAddr::from_raw_parts(addr as *const u8, addrlen as usize)
-        .into_addr()
-        .ok_or(LayerError::AddressConversion)
-=======
-    // TODO: Is this conversion safe?
-    let address = match SockAddr::new(
-        *(raw_address as *const libc::sockaddr_storage),
-        address_length,
-    )
-    .as_socket()
-    .ok_or(LayerError::AddressConversion)
->>>>>>> 7026590d
-    {
-        Ok(address) => address,
-        Err(fail) => return fail.into(),
-    };
-
-<<<<<<< HEAD
-    if IS_INTERNAL_CALL.load(Ordering::Acquire) {
-        debug!("bind_detour -> bypassed");
-        FN_BIND(sockfd, addr, addrlen)
-    } else {
-        let (Ok(result) | Err(result)) =
-            bind(sockfd, address)
-                .map(|()| 0)
-                .map_err(|fail| match fail {
-                    LayerError::LocalFDNotFound(_) => FN_BIND(sockfd, addr, addrlen),
-                    LayerError::BypassedPort(_) => {
-                        warn!("bind_detour -> bypass port");
-                        FN_BIND(sockfd, addr, addrlen)
-                    }
-                    other => other.into(),
-                });
-        result
-    }
-=======
-    let (Ok(result) | Err(result)) = bind(sockfd, address)
-        .map(|()| 0)
-        .map_err(|fail| match fail {
-            LayerError::LocalFDNotFound(_) => FN_BIND(sockfd, raw_address, address_length),
-            LayerError::BypassedPort(_) => {
-                warn!("bind_detour -> bypass port");
-                FN_BIND(sockfd, raw_address, address_length)
-            }
-            other => other.into(),
-        });
-
-    trace!("bind_detour -> result {:#?}", result);
-
-    result
->>>>>>> 7026590d
-}
-
-#[hook_fn]
-pub(super) unsafe extern "C" fn listen_detour(sockfd: RawFd, backlog: c_int) -> c_int {
-<<<<<<< HEAD
-    trace!(
-        "listen_detour -> sockfd {:#?} | backlog {:#?}",
-        sockfd,
-        backlog
-    );
-
-    if IS_INTERNAL_CALL.load(Ordering::Acquire) {
-        debug!("listen_detour -> bypassed");
-        FN_LISTEN(sockfd, backlog)
-    } else {
-        let (Ok(result) | Err(result)) =
-            listen(sockfd, backlog)
-                .map(|()| 0)
-                .map_err(|fail| match fail {
-                    LayerError::LocalFDNotFound(_) => FN_LISTEN(sockfd, backlog),
-                    other => other.into(),
-                });
-        result
-    }
-=======
-    debug!(
-        "listen_detour -> sockfd {:#?} | backlog {:#?}",
-        sockfd, backlog
-    );
-
-    let (Ok(result) | Err(result)) =
-        listen(sockfd, backlog)
-            .map(|()| 0)
-            .map_err(|fail| match fail {
-                LayerError::LocalFDNotFound(_) | LayerError::SocketInvalidState(_) => {
-                    FN_LISTEN(sockfd, backlog)
-                }
-                other => other.into(),
-            });
-
-    trace!("listen_detour -> result {:#?}", result);
-    result
->>>>>>> 7026590d
-}
-
-#[hook_fn]
-pub(super) unsafe extern "C" fn connect_detour(
-    sockfd: RawFd,
-    raw_address: *const sockaddr,
-    address_length: socklen_t,
-) -> c_int {
-    trace!("connect_detour -> sockfd {:#?}", sockfd);
-
-<<<<<<< HEAD
-    if IS_INTERNAL_CALL.load(Ordering::Acquire) {
-        debug!("connect_detour -> bypassed");
-        if let Some(socket) = SOCKETS.lock().unwrap().remove(&sockfd) {
-            if let SocketState::Bound(bound) = socket.state {
-                let rawish_address = OsSocketAddr::from(bound.address);
-
-                // TODO(alex) [high] 2022-07-27: This is the idea to solve the loop problem (and go
-                // back to working state), but it's not working yet.
-                if bind_detour(sockfd, rawish_address.as_ptr(), rawish_address.len()) < 0 {
-                    return -1;
-                }
-            }
-        }
-
-        FN_CONNECT(sockfd, raw_address, address_length)
-    } else {
-        let address =
-            match OsSocketAddr::from_raw_parts(raw_address as *const _, address_length as usize)
-                .into_addr()
-                .ok_or(LayerError::AddressConversion)
-            {
-                Ok(address) => address,
-                Err(fail) => return fail.into(),
-            };
-
-        let (Ok(result) | Err(result)) =
-            connect(sockfd, address)
-                .map(|()| 0)
-                .map_err(|fail| match fail {
-                    LayerError::LocalFDNotFound(fd) => FN_CONNECT(fd, raw_address, address_length),
-                    other => other.into(),
-                });
-
-        result
-    }
-=======
     // TODO: Is this conversion safe?
     let address = match SockAddr::new(
         *(raw_address as *const libc::sockaddr_storage),
@@ -224,19 +59,96 @@
         Err(fail) => return fail.into(),
     };
 
-    let (Ok(result) | Err(result)) =
-        connect(sockfd, address)
-            .map(|()| 0)
-            .map_err(|fail| match fail {
-                LayerError::LocalFDNotFound(_) | LayerError::SocketInvalidState(_) => {
-                    FN_CONNECT(sockfd, raw_address, address_length)
+    if IS_INTERNAL_CALL.load(Ordering::Acquire) {
+        debug!("bind_detour -> bypassed");
+        FN_BIND(sockfd, raw_address, address_length)
+    } else {
+        let (Ok(result) | Err(result)) =
+            bind(sockfd, address)
+                .map(|()| 0)
+                .map_err(|fail| match fail {
+                    LayerError::LocalFDNotFound(_) | LayerError::BypassedPort(_) => {
+                        FN_BIND(sockfd, raw_address, address_length)
+                    }
+                    other => other.into(),
+                });
+        result
+    }
+}
+
+#[hook_fn]
+pub(super) unsafe extern "C" fn listen_detour(sockfd: RawFd, backlog: c_int) -> c_int {
+    trace!(
+        "listen_detour -> sockfd {:#?} | backlog {:#?}",
+        sockfd,
+        backlog
+    );
+
+    if IS_INTERNAL_CALL.load(Ordering::Acquire) {
+        debug!("listen_detour -> bypassed");
+        FN_LISTEN(sockfd, backlog)
+    } else {
+        let (Ok(result) | Err(result)) =
+            listen(sockfd, backlog)
+                .map(|()| 0)
+                .map_err(|fail| match fail {
+                    LayerError::LocalFDNotFound(_) | LayerError::SocketInvalidState(_) => {
+                        FN_LISTEN(sockfd, backlog)
+                    }
+                    other => other.into(),
+                });
+        result
+    }
+}
+
+#[hook_fn]
+pub(super) unsafe extern "C" fn connect_detour(
+    sockfd: RawFd,
+    raw_address: *const sockaddr,
+    address_length: socklen_t,
+) -> c_int {
+    trace!("connect_detour -> sockfd {:#?}", sockfd);
+
+    if IS_INTERNAL_CALL.load(Ordering::Acquire) {
+        debug!("connect_detour -> bypassed");
+        if let Some(socket) = SOCKETS.lock().unwrap().remove(&sockfd) {
+            if let SocketState::Bound(bound) = socket.state {
+                let rawish_address = SockAddr::from(bound.address);
+
+                // TODO(alex) [high] 2022-07-27: This is the idea to solve the loop problem (and go
+                // back to working state), but it's not working yet.
+                if bind_detour(sockfd, rawish_address.as_ptr(), rawish_address.len()) < 0 {
+                    return -1;
                 }
-                other => other.into(),
-            });
-
-    trace!("connect_detour -> result {:#?}", result);
-    result
->>>>>>> 7026590d
+            }
+        }
+
+        FN_CONNECT(sockfd, raw_address, address_length)
+    } else {
+        // TODO: Is this conversion safe?
+        let address = match SockAddr::new(
+            *(raw_address as *const libc::sockaddr_storage),
+            address_length,
+        )
+        .as_socket()
+        .ok_or(LayerError::AddressConversion)
+        {
+            Ok(address) => address,
+            Err(fail) => return fail.into(),
+        };
+
+        let (Ok(result) | Err(result)) =
+            connect(sockfd, address)
+                .map(|()| 0)
+                .map_err(|fail| match fail {
+                    LayerError::LocalFDNotFound(_) | LayerError::SocketInvalidState(_) => {
+                        FN_CONNECT(sockfd, raw_address, address_length)
+                    }
+                    other => other.into(),
+                });
+
+        result
+    }
 }
 
 #[hook_fn]
@@ -247,7 +159,6 @@
 ) -> c_int {
     trace!("getpeername_detour -> sockfd {:#?}", sockfd);
 
-<<<<<<< HEAD
     if IS_INTERNAL_CALL.load(Ordering::Acquire) {
         debug!("getpeername_detour -> bypassed");
         FN_GETPEERNAME(sockfd, address, address_len)
@@ -255,24 +166,13 @@
         let (Ok(result) | Err(result)) = getpeername(sockfd, address, address_len)
             .map(|()| 0)
             .map_err(|fail| match fail {
-                LayerError::LocalFDNotFound(_) => FN_GETPEERNAME(sockfd, address, address_len),
+                LayerError::LocalFDNotFound(_) | LayerError::SocketInvalidState(_) => {
+                    FN_GETPEERNAME(sockfd, address, address_len)
+                }
                 other => other.into(),
             });
         result
     }
-=======
-    let (Ok(result) | Err(result)) = getpeername(sockfd, address, address_len)
-        .map(|()| 0)
-        .map_err(|fail| match fail {
-            LayerError::LocalFDNotFound(_) | LayerError::SocketInvalidState(_) => {
-                FN_GETPEERNAME(sockfd, address, address_len)
-            }
-            other => other.into(),
-        });
-
-    trace!("getpeername_detour -> result {:#?}", result);
-    result
->>>>>>> 7026590d
 }
 
 #[hook_fn]
@@ -283,7 +183,6 @@
 ) -> i32 {
     trace!("getsockname_detour -> sockfd {:#?}", sockfd);
 
-<<<<<<< HEAD
     if IS_INTERNAL_CALL.load(Ordering::Acquire) {
         debug!("getsockname_detour -> bypassed");
         FN_GETSOCKNAME(sockfd, address, address_len)
@@ -291,24 +190,13 @@
         let (Ok(result) | Err(result)) = getsockname(sockfd, address, address_len)
             .map(|()| 0)
             .map_err(|fail| match fail {
-                LayerError::LocalFDNotFound(_) => FN_GETSOCKNAME(sockfd, address, address_len),
+                LayerError::LocalFDNotFound(_) | LayerError::SocketInvalidState(_) => {
+                    FN_GETSOCKNAME(sockfd, address, address_len)
+                }
                 other => other.into(),
             });
         result
     }
-=======
-    let (Ok(result) | Err(result)) = getsockname(sockfd, address, address_len)
-        .map(|()| 0)
-        .map_err(|fail| match fail {
-            LayerError::LocalFDNotFound(_) | LayerError::SocketInvalidState(_) => {
-                FN_GETSOCKNAME(sockfd, address, address_len)
-            }
-            other => other.into(),
-        });
-
-    trace!("getsockname_detour -> result {:#?}", result);
-    result
->>>>>>> 7026590d
 }
 
 #[hook_fn]
@@ -318,23 +206,10 @@
     address_len: *mut socklen_t,
 ) -> i32 {
     trace!("accept_detour -> sockfd {:#?}", sockfd);
-<<<<<<< HEAD
 
     let accept_result = FN_ACCEPT(sockfd, address, address_len);
 
-    if accept_result == -1 {
-        accept_result
-    } else if IS_INTERNAL_CALL.load(Ordering::Acquire) {
-        debug!("accept_detour -> bypassed");
-        accept_result
-    } else {
-        let (Ok(result) | Err(result)) =
-            accept(sockfd, address, address_len, accept_result).map_err(From::from);
-=======
-
-    let accept_result = FN_ACCEPT(sockfd, address, address_len);
-
-    if accept_result == -1 {
+    if accept_result == -1 || IS_INTERNAL_CALL.load(Ordering::Acquire) {
         accept_result
     } else {
         let (Ok(result) | Err(result)) = accept(sockfd, address, address_len, accept_result)
@@ -346,41 +221,24 @@
                 }
             });
 
-        trace!("accept_detour -> result {:#?}", result);
->>>>>>> 7026590d
         result
     }
 }
 
 #[cfg(target_os = "linux")]
-<<<<<<< HEAD
-#[hook_fn(alias = "uv__accept4")]
-=======
-#[hook_fn]
->>>>>>> 7026590d
+#[hook_fn]
 pub(super) unsafe extern "C" fn accept4_detour(
     sockfd: i32,
     address: *mut sockaddr,
     address_len: *mut socklen_t,
     flags: i32,
 ) -> i32 {
-<<<<<<< HEAD
-=======
     trace!("accept4_detour -> sockfd {:#?}", sockfd);
 
->>>>>>> 7026590d
     let accept_result = FN_ACCEPT4(sockfd, address, address_len, flags);
 
-    if accept_result == -1 {
+    if accept_result == -1 || IS_INTERNAL_CALL.load(Ordering::Acquire) {
         accept_result
-<<<<<<< HEAD
-    } else if IS_INTERNAL_CALL.load(Ordering::Acquire) {
-        debug!("accept4_detour -> bypassed");
-        accept_result
-    } else {
-        let (Ok(result) | Err(result)) =
-            accept(sockfd, address, address_len, accept_result).map_err(From::from);
-=======
     } else {
         let (Ok(result) | Err(result)) = accept(sockfd, address, address_len, accept_result)
             .map_err(|fail| match fail {
@@ -391,38 +249,10 @@
                 }
             });
 
-        trace!("accept4_detour -> result {:#?}", result);
->>>>>>> 7026590d
-        result
-    }
-}
-
-<<<<<<< HEAD
-/// We have a different version for macOS as a workaround for https://github.com/metalbear-co/mirrord/issues/184
-#[cfg(all(target_arch = "aarch64", target_os = "macos"))]
-#[hook_fn]
-pub(super) unsafe extern "C" fn fcntl_detour(fd: c_int, cmd: c_int, mut arg: ...) -> c_int {
-    let arg = arg.arg::<usize>();
-    let fcntl_fd = FN_FCNTL(fd, cmd, arg);
-
-    if IS_INTERNAL_CALL.load(Ordering::Acquire) {
-        fcntl_fd
-    } else {
-        fcntl(fd, cmd, fcntl_fd)
-    }
-}
-
-#[cfg(not(all(target_arch = "aarch64", target_os = "macos")))]
-#[hook_fn]
-pub(super) unsafe extern "C" fn fcntl_detour(fd: c_int, cmd: c_int, arg: ...) -> c_int {
-    let fcntl_fd = FN_FCNTL(fd, cmd, arg);
-
-    if IS_INTERNAL_CALL.load(Ordering::Acquire) {
-        debug!("fcntl_detour -> bypassed");
-        fcntl_fd
-    } else {
-        fcntl(fd, cmd, fcntl_fd)
-=======
+        result
+    }
+}
+
 #[cfg(target_os = "linux")]
 #[hook_fn]
 #[allow(non_snake_case)]
@@ -445,7 +275,7 @@
     let arg = arg.arg::<usize>();
     let fcntl_result = FN_FCNTL(fd, cmd, arg);
 
-    if fcntl_result == -1 {
+    if fcntl_result == -1 || IS_INTERNAL_CALL.load(Ordering::Acquire) {
         fcntl_result
     } else {
         let (Ok(result) | Err(result)) = fcntl(fd, cmd, fcntl_result)
@@ -454,26 +284,16 @@
 
         trace!("fcntl_detour -> result {:#?}", result);
         result
->>>>>>> 7026590d
     }
 }
 
 #[hook_fn]
 pub(super) unsafe extern "C" fn dup_detour(fd: c_int) -> c_int {
-<<<<<<< HEAD
-    let dup_fd = FN_DUP(fd);
-
-    if IS_INTERNAL_CALL.load(Ordering::Acquire) {
-        debug!("dup_detour -> bypassed");
-        dup_fd
-    } else {
-        dup(fd, dup_fd)
-=======
     trace!("dup_detour -> fd {:#?}", fd);
 
     let dup_result = FN_DUP(fd);
 
-    if dup_result == -1 {
+    if dup_result == -1 || IS_INTERNAL_CALL.load(Ordering::Acquire) {
         dup_result
     } else {
         let (Ok(result) | Err(result)) =
@@ -486,33 +306,20 @@
 
         trace!("dup_detour -> result {:#?}", result);
         result
->>>>>>> 7026590d
     }
 }
 
 #[hook_fn]
 pub(super) unsafe extern "C" fn dup2_detour(oldfd: c_int, newfd: c_int) -> c_int {
-<<<<<<< HEAD
-=======
     trace!("dup2_detour -> oldfd {:#?} | newfd {:#?}", oldfd, newfd);
 
->>>>>>> 7026590d
     if oldfd == newfd {
         return newfd;
     }
 
-<<<<<<< HEAD
-    let dup2_fd = FN_DUP2(oldfd, newfd);
-
-    if IS_INTERNAL_CALL.load(Ordering::Acquire) {
-        debug!("dup2_detour -> bypassed");
-        dup2_fd
-    } else {
-        dup(oldfd, dup2_fd)
-=======
     let dup2_result = FN_DUP2(oldfd, newfd);
 
-    if dup2_result == -1 {
+    if dup2_result == -1 || IS_INTERNAL_CALL.load(Ordering::Acquire) {
         dup2_result
     } else {
         let (Ok(result) | Err(result)) =
@@ -525,24 +332,12 @@
 
         trace!("dup2_detour -> result {:#?}", result);
         result
->>>>>>> 7026590d
     }
 }
 
 #[cfg(target_os = "linux")]
 #[hook_fn]
 pub(super) unsafe extern "C" fn dup3_detour(oldfd: c_int, newfd: c_int, flags: c_int) -> c_int {
-<<<<<<< HEAD
-    let dup3_fd = FN_DUP3(oldfd, newfd, flags);
-
-    if IS_INTERNAL_CALL.load(Ordering::Acquire) {
-        debug!("dup3_detour -> bypassed");
-        dup3_fd
-    } else {
-        dup(oldfd, dup3_fd)
-    }
-}
-=======
     trace!(
         "dup3_detour -> oldfd {:#?} | newfd {:#?} | flags {:#?}",
         oldfd,
@@ -552,7 +347,7 @@
 
     let dup3_result = FN_DUP3(oldfd, newfd, flags);
 
-    if dup3_result == -1 {
+    if dup3_result == -1 || IS_INTERNAL_CALL.load(Ordering::Acquire) {
         dup3_result
     } else {
         let (Ok(result) | Err(result)) =
@@ -562,7 +357,6 @@
                     LayerError::LocalFDNotFound(_) => dup3_result,
                     _ => fail.into(),
                 });
->>>>>>> 7026590d
 
         trace!("dup3_detour -> result {:#?}", result);
         result
@@ -573,11 +367,7 @@
 /// # Warning:
 /// - `raw_hostname`, `raw_servname`, and/or `raw_hints` might be null!
 #[hook_fn]
-<<<<<<< HEAD
 pub(super) unsafe extern "C" fn getaddrinfo_detour(
-=======
-unsafe extern "C" fn getaddrinfo_detour(
->>>>>>> 7026590d
     raw_node: *const c_char,
     raw_service: *const c_char,
     raw_hints: *const libc::addrinfo,
@@ -653,11 +443,7 @@
 /// The `addrinfo` pointer has to be allocated respecting the `Box`'s
 /// [memory layout](https://doc.rust-lang.org/std/boxed/index.html#memory-layout).
 #[hook_fn]
-<<<<<<< HEAD
 pub(super) unsafe extern "C" fn freeaddrinfo_detour(addrinfo: *mut libc::addrinfo) {
-=======
-unsafe extern "C" fn freeaddrinfo_detour(addrinfo: *mut libc::addrinfo) {
->>>>>>> 7026590d
     trace!("freeaddrinfo_detour -> addrinfo {:#?}", *addrinfo);
 
     // Iterate over `addrinfo` linked list dropping it.
@@ -671,19 +457,11 @@
 }
 
 pub(crate) unsafe fn enable_socket_hooks(interceptor: &mut Interceptor, enabled_remote_dns: bool) {
-<<<<<<< HEAD
-    let _ = hook!(interceptor, "socket", socket_detour, FnSocket, FN_SOCKET);
-    let _ = hook!(interceptor, "bind", bind_detour, FnBind, FN_BIND);
-    let _ = hook!(interceptor, "listen", listen_detour, FnListen, FN_LISTEN);
-
-    let _ = hook!(
-=======
     let _ = replace!(interceptor, "socket", socket_detour, FnSocket, FN_SOCKET);
     let _ = replace!(interceptor, "bind", bind_detour, FnBind, FN_BIND);
     let _ = replace!(interceptor, "listen", listen_detour, FnListen, FN_LISTEN);
 
     let _ = replace!(
->>>>>>> 7026590d
         interceptor,
         "connect",
         connect_detour,
@@ -691,19 +469,11 @@
         FN_CONNECT
     );
 
-<<<<<<< HEAD
-    let _ = hook!(interceptor, "fcntl", fcntl_detour, FnFcntl, FN_FCNTL);
-    let _ = hook!(interceptor, "dup", dup_detour, FnDup, FN_DUP);
-    let _ = hook!(interceptor, "dup2", dup2_detour, FnDup2, FN_DUP2);
-
-    let _ = hook!(
-=======
     let _ = replace!(interceptor, "fcntl", fcntl_detour, FnFcntl, FN_FCNTL);
     let _ = replace!(interceptor, "dup", dup_detour, FnDup, FN_DUP);
     let _ = replace!(interceptor, "dup2", dup2_detour, FnDup2, FN_DUP2);
 
     let _ = replace!(
->>>>>>> 7026590d
         interceptor,
         "getpeername",
         getpeername_detour,
@@ -711,11 +481,7 @@
         FN_GETPEERNAME
     );
 
-<<<<<<< HEAD
-    let _ = hook!(
-=======
     let _ = replace!(
->>>>>>> 7026590d
         interceptor,
         "getsockname",
         getsockname_detour,
@@ -725,53 +491,6 @@
 
     #[cfg(target_os = "linux")]
     {
-<<<<<<< HEAD
-        // TODO(alex) [low] 2022-07-25: Most of these are pretty much the same thing, with a few
-        // exceptions:
-        //
-        // 1. detour function has a different name: `uv__accept4` to `accept4`;
-        // 2. enabled by flags;
-        //
-        // To solve (1), the macro just has to take an argument `detour`, so it'll try to use the
-        // normal function name, and the argument version as well. Has to be both for cases where
-        // we have many different functions pointing to the same fn.
-        //
-        // Solving (2) requires some sort of `Option` + `bool` deal. As things should be enabled by
-        // default, meaning lack of `enabled =` flags is the same as `enabled = true`. But we don't
-        // have access to the true value in `hook_fn`, so it has to be a check in the middle of
-        // initialization. I'm starting to think that maybe we could initialize either to the
-        // detour or to the `libc` version, this way we cover both cases (enabled/disabled), these
-        // being the left and right sides of this either variant.
-        let _ = hook!(
-            interceptor,
-            "uv__accept4",
-            accept4_detour,
-            FnAccept4,
-            FN_ACCEPT4
-        )
-        .or_else(|fail| {
-            warn!(
-                "enable_socket_hooks -> Failed hooking `uv__accept4` with {:#?}!",
-                fail
-            );
-
-            hook!(
-                interceptor,
-                "accept4",
-                accept4_detour,
-                FnAccept4,
-                FN_ACCEPT4
-            )
-        });
-
-        let _ = hook!(interceptor, "dup3", dup3_detour, FnDup3, FN_DUP3);
-    }
-
-    let _ = hook!(interceptor, "accept", accept_detour, FnAccept, FN_ACCEPT);
-
-    if enabled_remote_dns {
-        let _ = hook!(
-=======
         let _ = replace!(
             interceptor,
             "uv__accept4",
@@ -795,7 +514,6 @@
 
     if enabled_remote_dns {
         let _ = replace!(
->>>>>>> 7026590d
             interceptor,
             "getaddrinfo",
             getaddrinfo_detour,
@@ -803,11 +521,7 @@
             FN_GETADDRINFO
         );
 
-<<<<<<< HEAD
-        let _ = hook!(
-=======
         let _ = replace!(
->>>>>>> 7026590d
             interceptor,
             "freeaddrinfo",
             freeaddrinfo_detour,
@@ -815,28 +529,4 @@
             FN_FREEADDRINFO
         );
     }
-}
-
-/*
-   let intercept = |interceptor: &mut frida_gum::interceptor::Interceptor,
-                    symbol_name,
-                    detour: FnSocket|
-    -> Result<FnSocket, LayerError> {
-       let function = frida_gum::Module::find_export_by_name(None, symbol_name)
-           .ok_or(LayerError::NoExportName(symbol_name.to_string()))?;
-
-       let replaced = interceptor.replace(
-           function,
-           frida_gum::NativePointer(detour as *mut libc::c_void),
-           frida_gum::NativePointer(std::ptr::null_mut()),
-       )?;
-
-       let original_fn: FnSocket = unsafe { std::mem::transmute(replaced) };
-
-       Ok(original_fn)
-   };
-
-   let mut interceptor = frida_gum::interceptor::Interceptor::obtain(&GUM);
-   intercept(&mut interceptor, "socket", socket_detour)
-
-*/+}