--- conflicted
+++ resolved
@@ -121,16 +121,8 @@
 #[async_trait]
 impl TcpHandler for TcpMirrorHandler {
     /// Handle NewConnection messages
-<<<<<<< HEAD
-    async fn handle_new_connection(
-        &mut self,
-        tcp_connection: NewTcpConnection,
-    ) -> Result<(), LayerError> {
+    async fn handle_new_connection(&mut self, tcp_connection: NewTcpConnection) -> Result<()> {
         trace!("handle_new_connection -> {:#?}", tcp_connection);
-=======
-    async fn handle_new_connection(&mut self, tcp_connection: NewTcpConnection) -> Result<()> {
-        debug!("handle_new_connection -> {:#?}", tcp_connection);
->>>>>>> 922e145c
 
         let stream = self.create_local_stream(&tcp_connection).await?;
 
@@ -145,13 +137,8 @@
     }
 
     /// Handle New Data messages
-<<<<<<< HEAD
-    async fn handle_new_data(&mut self, data: TcpData) -> Result<(), LayerError> {
+    async fn handle_new_data(&mut self, data: TcpData) -> Result<()> {
         trace!("handle_new_data -> id {:#?}", data.connection_id);
-=======
-    async fn handle_new_data(&mut self, data: TcpData) -> Result<()> {
-        debug!("handle_new_data -> id {:#?}", data.connection_id);
->>>>>>> 922e145c
 
         // TODO: "remove -> op -> insert" pattern here, maybe we could improve the overlying
         // abstraction to use something that has mutable access.
@@ -176,13 +163,8 @@
     }
 
     /// Handle connection close
-<<<<<<< HEAD
-    fn handle_close(&mut self, close: TcpClose) -> Result<(), LayerError> {
+    fn handle_close(&mut self, close: TcpClose) -> Result<()> {
         trace!("handle_close -> close {:#?}", close);
-=======
-    fn handle_close(&mut self, close: TcpClose) -> Result<()> {
-        debug!("handle_close -> close {:#?}", close);
->>>>>>> 922e145c
 
         let TcpClose { connection_id } = close;
 
