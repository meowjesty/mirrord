--- conflicted
+++ resolved
@@ -45,15 +45,11 @@
 wildmatch = "2"
 enum_dispatch = "0.3.8"
 async-trait.workspace = true
-<<<<<<< HEAD
-hyper.workspace = true
 http-body-util = "0.1.0-rc.1"
-=======
-hyper = { version = "1.0.0-rc.1", features = ["full"] }
+hyper = { workspace = true, features = ["full"] }
 httparse = "1"
 fancy-regex = { version = "0.10" }
 dashmap = { version = "5.4" }
->>>>>>> 2d22439b
 
 [dev-dependencies]
 mockall = "0.11"
