--- conflicted
+++ resolved
@@ -109,7 +109,10 @@
     #[error("An internal invariant of the agent was violated, this should not happen.")]
     AgentInvariantViolated,
 
-<<<<<<< HEAD
+    #[error(r#"Failed to set socket flag PACKET_IGNORE_OUTGOING, this might be due to kernel version before 4.20.
+    Original error `{0}`"#)]
+    PacketIgnoreOutgoing(#[source] std::io::Error),
+
     #[error("Reading request body failed with `{0}`")]
     HttpRequestSerializationError(#[from] hyper::Error),
 
@@ -118,11 +121,6 @@
 
     #[error("Failed to encode a an HTTP response with error: `{0}`")]
     HttpEncoding(#[from] hyper::http::Error),
-=======
-    #[error(r#"Failed to set socket flag PACKET_IGNORE_OUTGOING, this might be due to kernel version before 4.20.
-    Original error `{0}`"#)]
-    PacketIgnoreOutgoing(#[source] std::io::Error),
->>>>>>> 7e60c768
 }
 
 pub(crate) type Result<T, E = AgentError> = std::result::Result<T, E>;