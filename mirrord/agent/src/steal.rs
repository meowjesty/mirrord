use std::{collections::HashMap, path::PathBuf};

use mirrord_protocol::{
    tcp::{DaemonTcp, TcpData},
    ConnectionId, Port,
};
use tokio::{
    net::TcpListener,
    select,
    sync::mpsc::{Receiver, Sender},
};
use tokio_util::sync::CancellationToken;
use tracing::log::warn;

use self::ip_tables::SafeIpTables;
use crate::{
    error::{AgentError, Result},
    runtime::set_namespace,
    util::{ClientId, IndexAllocator, Subscriptions},
};

<<<<<<< HEAD
mod http_traffic;

#[cfg_attr(test, mockall::automock)]
trait IPTables {
    fn create_chain(&self, name: &str) -> Result<()>;
    fn remove_chain(&self, name: &str) -> Result<()>;

    fn add_rule(&self, chain: &str, rule: &str) -> Result<()>;
    fn insert_rule(&self, chain: &str, rule: &str, index: i32) -> Result<()>;
    fn list_rules(&self, chain: &str) -> Result<Vec<String>>;
    fn remove_rule(&self, chain: &str, rule: &str) -> Result<()>;
}

impl IPTables for iptables::IPTables {
    fn create_chain(&self, name: &str) -> Result<()> {
        self.new_chain(IPTABLES_TABLE_NAME, name)
            .map_err(|e| AgentError::IPTablesError(e.to_string()))?;
        self.append(IPTABLES_TABLE_NAME, name, "-j RETURN")
            .map_err(|e| AgentError::IPTablesError(e.to_string()))?;

        Ok(())
    }

    fn remove_chain(&self, name: &str) -> Result<()> {
        self.flush_chain(IPTABLES_TABLE_NAME, name)
            .map_err(|e| AgentError::IPTablesError(e.to_string()))?;
        self.delete_chain(IPTABLES_TABLE_NAME, name)
            .map_err(|e| AgentError::IPTablesError(e.to_string()))?;

        Ok(())
    }

    fn add_rule(&self, chain: &str, rule: &str) -> Result<()> {
        self.append(IPTABLES_TABLE_NAME, chain, rule)
            .map_err(|e| AgentError::IPTablesError(e.to_string()))
    }

    fn insert_rule(&self, chain: &str, rule: &str, index: i32) -> Result<()> {
        self.insert(IPTABLES_TABLE_NAME, chain, rule, index)
            .map_err(|e| AgentError::IPTablesError(e.to_string()))
    }

    fn list_rules(&self, chain: &str) -> Result<Vec<String>> {
        self.list(IPTABLES_TABLE_NAME, chain)
            .map_err(|e| AgentError::IPTablesError(e.to_string()))
    }

    fn remove_rule(&self, chain: &str, rule: &str) -> Result<()> {
        self.delete(IPTABLES_TABLE_NAME, chain, rule)
            .map_err(|e| AgentError::IPTablesError(e.to_string()))
    }
}

/// Wrapper struct for IPTables so it flushes on drop.
struct SafeIpTables<IPT: IPTables> {
    inner: IPT,
    chain_name: String,
    formatter: IPTableFormatter,
}

const IPTABLES_TABLE_NAME: &str = "nat";
/// Wrapper for using iptables. This creates a a new chain on creation and deletes it on drop.
/// The way it works is that it adds a chain, then adds a rule to the chain that returns to the
/// original chain (fallback) and adds a rule in the "PREROUTING" table that jumps to the new chain.
/// Connections will go then PREROUTING -> OUR_CHAIN -> IF MATCH REDIRECT -> IF NOT MATCH FALLBACK
/// -> ORIGINAL_CHAIN
impl<IPT> SafeIpTables<IPT>
where
    IPT: IPTables,
{
    pub fn new(ipt: IPT) -> Result<Self> {
        let formatter = IPTableFormatter::detect(&ipt)?;

        let random_string = Alphanumeric.sample_string(&mut rand::thread_rng(), 5);
        let chain_name = format!("MIRRORD_REDIRECT_{}", random_string);

        ipt.create_chain(&chain_name)?;

        ipt.add_rule(formatter.entrypoint(), &format!("-j {}", chain_name))?;

        Ok(Self {
            inner: ipt,
            chain_name,
            formatter,
        })
    }

    #[tracing::instrument(level = "trace", skip(self))]
    pub fn add_redirect(&self, redirected_port: Port, target_port: Port) -> Result<()> {
        self.inner.insert_rule(
            &self.chain_name,
            &self.formatter.redirect_rule(redirected_port, target_port),
            1,
        )
    }

    pub fn remove_redirect(&self, redirected_port: Port, target_port: Port) -> Result<()> {
        self.inner.remove_rule(
            &self.chain_name,
            &self.formatter.redirect_rule(redirected_port, target_port),
        )
    }
}

impl<IPT> Drop for SafeIpTables<IPT>
where
    IPT: IPTables,
{
    fn drop(&mut self) {
        self.inner
            .remove_rule(
                self.formatter.entrypoint(),
                &format!("-j {}", self.chain_name),
            )
            .unwrap();

        self.inner.remove_chain(&self.chain_name).unwrap();
    }
}

enum IPTableFormatter {
    Normal,
    Mesh,
}

impl IPTableFormatter {
    const MESH_OUTPUTS: [&'static str; 2] = ["-j PROXY_INIT_OUTPUT", "-j ISTIO_OUTPUT"];

    fn detect<IPT: IPTables>(ipt: &IPT) -> Result<Self> {
        let output = ipt.list_rules("OUTPUT")?;

        if output.iter().any(|rule| {
            IPTableFormatter::MESH_OUTPUTS
                .iter()
                .any(|mesh_output| rule.contains(mesh_output))
        }) {
            Ok(IPTableFormatter::Mesh)
        } else {
            Ok(IPTableFormatter::Normal)
        }
    }

    fn entrypoint(&self) -> &str {
        match self {
            IPTableFormatter::Normal => "PREROUTING",
            IPTableFormatter::Mesh => "OUTPUT",
        }
    }

    fn redirect_rule(&self, redirected_port: Port, target_port: Port) -> String {
        let redirect_rule = format!(
            "-m tcp -p tcp --dport {} -j REDIRECT --to-ports {}",
            redirected_port, target_port
        );

        match self {
            IPTableFormatter::Normal => redirect_rule,
            IPTableFormatter::Mesh => {
                format!("-o lo {}", redirect_rule)
            }
        }
    }
}

pub struct StealWorker {
    pub sender: Sender<DaemonTcp>,
    iptables: SafeIpTables<iptables::IPTables>,
    ports: HashSet<Port>,
    listen_port: Port,
    write_streams: HashMap<ConnectionId, WriteHalf<TcpStream>>,
    read_streams: StreamMap<ConnectionId, ReaderStream<ReadHalf<TcpStream>>>,
    connection_index: u64,
}

impl StealWorker {
    #[tracing::instrument(level = "trace", skip(sender))]
    pub fn new(sender: Sender<DaemonTcp>, listen_port: Port) -> Result<Self> {
        Ok(Self {
            sender,
            iptables: SafeIpTables::new(iptables::new(false).unwrap())?,
            ports: HashSet::default(),
            listen_port,
            write_streams: HashMap::default(),
            read_streams: StreamMap::default(),
            connection_index: 0,
        })
    }

    #[tracing::instrument(level = "trace", skip(self, rx, listener))]
    pub async fn start(
        mut self,
        mut rx: Receiver<LayerTcpSteal>,
        listener: TcpListener,
    ) -> Result<()> {
        loop {
            select! {
                msg = rx.recv() => {
                    if let Some(msg) = msg {
                        self.handle_client_message(msg).await?;
                    } else {
                        debug!("rx closed, breaking");
                        break;
                    }
                },
                accept = listener.accept() => {
                    match accept {
                        Ok((stream, address)) => {
                            self.handle_incoming_connection(stream, address).await?;
                        },
                        Err(err) => {
                            error!("accept error {err:?}");
                            break;
                        }
                    }
                },
                message = self.next() => {
                    if let Some(message) = message {
                        self.sender.send(message).await?;
                    }
                }
            }
        }
        debug!("TCP Stealer exiting");
        Ok(())
    }

    #[tracing::instrument(level = "trace", skip(self))]
    pub async fn handle_client_message(&mut self, message: LayerTcpSteal) -> Result<()> {
        use LayerTcpSteal::*;
        match message {
            PortSubscribe(port) => {
                if self.ports.contains(&port) {
                    warn!("Port {port:?} is already subscribed");
                    Ok(())
                } else {
                    debug!("adding redirect rule");
                    self.iptables.add_redirect(port, self.listen_port)?;
                    self.ports.insert(port);
                    self.sender.send(DaemonTcp::Subscribed).await?;
                    debug!("sent subscribed");
                    Ok(())
                }
            }
            ConnectionUnsubscribe(connection_id) => {
                info!("Closing connection {connection_id:?}");
                self.write_streams.remove(&connection_id);
                self.read_streams.remove(&connection_id);
                Ok(())
            }
            PortUnsubscribe(port) => {
                if self.ports.remove(&port) {
                    self.iptables.remove_redirect(port, self.listen_port)
                } else {
                    warn!("removing unsubscribed port {port:?}");
                    Ok(())
                }
            }

            Data(data) => {
                if let Some(stream) = self.write_streams.get_mut(&data.connection_id) {
                    stream.write_all(&data.bytes[..]).await?;
                    Ok(())
                } else {
                    warn!(
                        "Trying to send data to closed connection {:?}",
                        data.connection_id
                    );
                    Ok(())
                }
            }
        }
    }

    #[tracing::instrument(level = "trace", skip(self, stream))]
    pub async fn handle_incoming_connection(
        &mut self,
        stream: TcpStream,
        address: SocketAddr,
    ) -> Result<()> {
        let real_addr = orig_dst::orig_dst_addr(&stream)?;
        if !self.ports.contains(&real_addr.port()) {
            return Err(AgentError::UnexpectedConnection(real_addr.port()));
        }
        let connection_id = self.connection_index;
        self.connection_index += 1;

        let (read_half, write_half) = tokio::io::split(stream);
        self.write_streams.insert(connection_id, write_half);
        self.read_streams
            .insert(connection_id, ReaderStream::new(read_half));

        let new_connection = DaemonTcp::NewConnection(NewTcpConnection {
            connection_id,
            destination_port: real_addr.port(),
            source_port: address.port(),
            address: address.ip(),
        });
        self.sender.send(new_connection).await?;
        debug!("sent new connection");
        Ok(())
    }

    pub async fn next(&mut self) -> Option<DaemonTcp> {
        let (connection_id, value) = self.read_streams.next().await?;
        match value {
            Some(Ok(bytes)) => Some(DaemonTcp::Data(TcpData {
                connection_id,
                bytes: bytes.to_vec(),
            })),
            Some(Err(err)) => {
                error!("connection id {connection_id:?} read error: {err:?}");
                None
            }
            None => Some(DaemonTcp::Close(TcpClose { connection_id })),
        }
    }
=======
pub(super) mod api;
pub(super) mod connection;
mod ip_tables;
mod orig_dst;

/// Commands from the agent that are passed down to the stealer worker, through [`TcpStealerApi`].
///
/// These are the operations that the agent receives from the layer to make the _steal_ feature
/// work.
#[derive(Debug)]
enum Command {
    /// Contains the channel that's used by the stealer worker to respond back to the agent
    /// (stealer -> agent -> layer).
    NewClient(Sender<DaemonTcp>),

    /// A layer wants to subscribe to this [`Port`].
    ///
    /// The agent starts stealing traffic on this [`Port`].
    PortSubscribe(Port),

    /// A layer wants to unsubscribe from this [`Port`].
    ///
    /// The agent stops stealing traffic from this [`Port`].
    PortUnsubscribe(Port),

    /// Part of the [`Drop`] implementation of [`TcpStealerApi`].
    ///
    /// Closes a layer connection, and unsubscribe its ports.
    ClientClose,

    /// A connection here is a pair of ([`ReadHalf`], [`WriteHalf`]) streams that are used to
    /// capture a remote connection (the connection we're stealing data from).
    ConnectionUnsubscribe(ConnectionId),

    /// There is new data in the direction going from the local process to the end-user (Going
    /// via the layer and the agent  local-process -> layer --> agent --> end-user).
    ///
    /// Agent forwards this data to the other side of original connection.
    ResponseData(TcpData),
>>>>>>> affaec97
}

/// Association between a client (identified by the `client_id`) and a [`Command`].
///
/// The (agent -> worker) channel uses this, instead of naked [`Command`]s when communicating.
#[derive(Debug)]
pub struct StealerCommand {
    /// Identifies which layer instance is sending the [`Command`].
    client_id: ClientId,

    /// The command message sent from (layer -> agent) to be handled by the stealer worker.
    command: Command,
}<|MERGE_RESOLUTION|>--- conflicted
+++ resolved
@@ -19,324 +19,6 @@
     util::{ClientId, IndexAllocator, Subscriptions},
 };
 
-<<<<<<< HEAD
-mod http_traffic;
-
-#[cfg_attr(test, mockall::automock)]
-trait IPTables {
-    fn create_chain(&self, name: &str) -> Result<()>;
-    fn remove_chain(&self, name: &str) -> Result<()>;
-
-    fn add_rule(&self, chain: &str, rule: &str) -> Result<()>;
-    fn insert_rule(&self, chain: &str, rule: &str, index: i32) -> Result<()>;
-    fn list_rules(&self, chain: &str) -> Result<Vec<String>>;
-    fn remove_rule(&self, chain: &str, rule: &str) -> Result<()>;
-}
-
-impl IPTables for iptables::IPTables {
-    fn create_chain(&self, name: &str) -> Result<()> {
-        self.new_chain(IPTABLES_TABLE_NAME, name)
-            .map_err(|e| AgentError::IPTablesError(e.to_string()))?;
-        self.append(IPTABLES_TABLE_NAME, name, "-j RETURN")
-            .map_err(|e| AgentError::IPTablesError(e.to_string()))?;
-
-        Ok(())
-    }
-
-    fn remove_chain(&self, name: &str) -> Result<()> {
-        self.flush_chain(IPTABLES_TABLE_NAME, name)
-            .map_err(|e| AgentError::IPTablesError(e.to_string()))?;
-        self.delete_chain(IPTABLES_TABLE_NAME, name)
-            .map_err(|e| AgentError::IPTablesError(e.to_string()))?;
-
-        Ok(())
-    }
-
-    fn add_rule(&self, chain: &str, rule: &str) -> Result<()> {
-        self.append(IPTABLES_TABLE_NAME, chain, rule)
-            .map_err(|e| AgentError::IPTablesError(e.to_string()))
-    }
-
-    fn insert_rule(&self, chain: &str, rule: &str, index: i32) -> Result<()> {
-        self.insert(IPTABLES_TABLE_NAME, chain, rule, index)
-            .map_err(|e| AgentError::IPTablesError(e.to_string()))
-    }
-
-    fn list_rules(&self, chain: &str) -> Result<Vec<String>> {
-        self.list(IPTABLES_TABLE_NAME, chain)
-            .map_err(|e| AgentError::IPTablesError(e.to_string()))
-    }
-
-    fn remove_rule(&self, chain: &str, rule: &str) -> Result<()> {
-        self.delete(IPTABLES_TABLE_NAME, chain, rule)
-            .map_err(|e| AgentError::IPTablesError(e.to_string()))
-    }
-}
-
-/// Wrapper struct for IPTables so it flushes on drop.
-struct SafeIpTables<IPT: IPTables> {
-    inner: IPT,
-    chain_name: String,
-    formatter: IPTableFormatter,
-}
-
-const IPTABLES_TABLE_NAME: &str = "nat";
-/// Wrapper for using iptables. This creates a a new chain on creation and deletes it on drop.
-/// The way it works is that it adds a chain, then adds a rule to the chain that returns to the
-/// original chain (fallback) and adds a rule in the "PREROUTING" table that jumps to the new chain.
-/// Connections will go then PREROUTING -> OUR_CHAIN -> IF MATCH REDIRECT -> IF NOT MATCH FALLBACK
-/// -> ORIGINAL_CHAIN
-impl<IPT> SafeIpTables<IPT>
-where
-    IPT: IPTables,
-{
-    pub fn new(ipt: IPT) -> Result<Self> {
-        let formatter = IPTableFormatter::detect(&ipt)?;
-
-        let random_string = Alphanumeric.sample_string(&mut rand::thread_rng(), 5);
-        let chain_name = format!("MIRRORD_REDIRECT_{}", random_string);
-
-        ipt.create_chain(&chain_name)?;
-
-        ipt.add_rule(formatter.entrypoint(), &format!("-j {}", chain_name))?;
-
-        Ok(Self {
-            inner: ipt,
-            chain_name,
-            formatter,
-        })
-    }
-
-    #[tracing::instrument(level = "trace", skip(self))]
-    pub fn add_redirect(&self, redirected_port: Port, target_port: Port) -> Result<()> {
-        self.inner.insert_rule(
-            &self.chain_name,
-            &self.formatter.redirect_rule(redirected_port, target_port),
-            1,
-        )
-    }
-
-    pub fn remove_redirect(&self, redirected_port: Port, target_port: Port) -> Result<()> {
-        self.inner.remove_rule(
-            &self.chain_name,
-            &self.formatter.redirect_rule(redirected_port, target_port),
-        )
-    }
-}
-
-impl<IPT> Drop for SafeIpTables<IPT>
-where
-    IPT: IPTables,
-{
-    fn drop(&mut self) {
-        self.inner
-            .remove_rule(
-                self.formatter.entrypoint(),
-                &format!("-j {}", self.chain_name),
-            )
-            .unwrap();
-
-        self.inner.remove_chain(&self.chain_name).unwrap();
-    }
-}
-
-enum IPTableFormatter {
-    Normal,
-    Mesh,
-}
-
-impl IPTableFormatter {
-    const MESH_OUTPUTS: [&'static str; 2] = ["-j PROXY_INIT_OUTPUT", "-j ISTIO_OUTPUT"];
-
-    fn detect<IPT: IPTables>(ipt: &IPT) -> Result<Self> {
-        let output = ipt.list_rules("OUTPUT")?;
-
-        if output.iter().any(|rule| {
-            IPTableFormatter::MESH_OUTPUTS
-                .iter()
-                .any(|mesh_output| rule.contains(mesh_output))
-        }) {
-            Ok(IPTableFormatter::Mesh)
-        } else {
-            Ok(IPTableFormatter::Normal)
-        }
-    }
-
-    fn entrypoint(&self) -> &str {
-        match self {
-            IPTableFormatter::Normal => "PREROUTING",
-            IPTableFormatter::Mesh => "OUTPUT",
-        }
-    }
-
-    fn redirect_rule(&self, redirected_port: Port, target_port: Port) -> String {
-        let redirect_rule = format!(
-            "-m tcp -p tcp --dport {} -j REDIRECT --to-ports {}",
-            redirected_port, target_port
-        );
-
-        match self {
-            IPTableFormatter::Normal => redirect_rule,
-            IPTableFormatter::Mesh => {
-                format!("-o lo {}", redirect_rule)
-            }
-        }
-    }
-}
-
-pub struct StealWorker {
-    pub sender: Sender<DaemonTcp>,
-    iptables: SafeIpTables<iptables::IPTables>,
-    ports: HashSet<Port>,
-    listen_port: Port,
-    write_streams: HashMap<ConnectionId, WriteHalf<TcpStream>>,
-    read_streams: StreamMap<ConnectionId, ReaderStream<ReadHalf<TcpStream>>>,
-    connection_index: u64,
-}
-
-impl StealWorker {
-    #[tracing::instrument(level = "trace", skip(sender))]
-    pub fn new(sender: Sender<DaemonTcp>, listen_port: Port) -> Result<Self> {
-        Ok(Self {
-            sender,
-            iptables: SafeIpTables::new(iptables::new(false).unwrap())?,
-            ports: HashSet::default(),
-            listen_port,
-            write_streams: HashMap::default(),
-            read_streams: StreamMap::default(),
-            connection_index: 0,
-        })
-    }
-
-    #[tracing::instrument(level = "trace", skip(self, rx, listener))]
-    pub async fn start(
-        mut self,
-        mut rx: Receiver<LayerTcpSteal>,
-        listener: TcpListener,
-    ) -> Result<()> {
-        loop {
-            select! {
-                msg = rx.recv() => {
-                    if let Some(msg) = msg {
-                        self.handle_client_message(msg).await?;
-                    } else {
-                        debug!("rx closed, breaking");
-                        break;
-                    }
-                },
-                accept = listener.accept() => {
-                    match accept {
-                        Ok((stream, address)) => {
-                            self.handle_incoming_connection(stream, address).await?;
-                        },
-                        Err(err) => {
-                            error!("accept error {err:?}");
-                            break;
-                        }
-                    }
-                },
-                message = self.next() => {
-                    if let Some(message) = message {
-                        self.sender.send(message).await?;
-                    }
-                }
-            }
-        }
-        debug!("TCP Stealer exiting");
-        Ok(())
-    }
-
-    #[tracing::instrument(level = "trace", skip(self))]
-    pub async fn handle_client_message(&mut self, message: LayerTcpSteal) -> Result<()> {
-        use LayerTcpSteal::*;
-        match message {
-            PortSubscribe(port) => {
-                if self.ports.contains(&port) {
-                    warn!("Port {port:?} is already subscribed");
-                    Ok(())
-                } else {
-                    debug!("adding redirect rule");
-                    self.iptables.add_redirect(port, self.listen_port)?;
-                    self.ports.insert(port);
-                    self.sender.send(DaemonTcp::Subscribed).await?;
-                    debug!("sent subscribed");
-                    Ok(())
-                }
-            }
-            ConnectionUnsubscribe(connection_id) => {
-                info!("Closing connection {connection_id:?}");
-                self.write_streams.remove(&connection_id);
-                self.read_streams.remove(&connection_id);
-                Ok(())
-            }
-            PortUnsubscribe(port) => {
-                if self.ports.remove(&port) {
-                    self.iptables.remove_redirect(port, self.listen_port)
-                } else {
-                    warn!("removing unsubscribed port {port:?}");
-                    Ok(())
-                }
-            }
-
-            Data(data) => {
-                if let Some(stream) = self.write_streams.get_mut(&data.connection_id) {
-                    stream.write_all(&data.bytes[..]).await?;
-                    Ok(())
-                } else {
-                    warn!(
-                        "Trying to send data to closed connection {:?}",
-                        data.connection_id
-                    );
-                    Ok(())
-                }
-            }
-        }
-    }
-
-    #[tracing::instrument(level = "trace", skip(self, stream))]
-    pub async fn handle_incoming_connection(
-        &mut self,
-        stream: TcpStream,
-        address: SocketAddr,
-    ) -> Result<()> {
-        let real_addr = orig_dst::orig_dst_addr(&stream)?;
-        if !self.ports.contains(&real_addr.port()) {
-            return Err(AgentError::UnexpectedConnection(real_addr.port()));
-        }
-        let connection_id = self.connection_index;
-        self.connection_index += 1;
-
-        let (read_half, write_half) = tokio::io::split(stream);
-        self.write_streams.insert(connection_id, write_half);
-        self.read_streams
-            .insert(connection_id, ReaderStream::new(read_half));
-
-        let new_connection = DaemonTcp::NewConnection(NewTcpConnection {
-            connection_id,
-            destination_port: real_addr.port(),
-            source_port: address.port(),
-            address: address.ip(),
-        });
-        self.sender.send(new_connection).await?;
-        debug!("sent new connection");
-        Ok(())
-    }
-
-    pub async fn next(&mut self) -> Option<DaemonTcp> {
-        let (connection_id, value) = self.read_streams.next().await?;
-        match value {
-            Some(Ok(bytes)) => Some(DaemonTcp::Data(TcpData {
-                connection_id,
-                bytes: bytes.to_vec(),
-            })),
-            Some(Err(err)) => {
-                error!("connection id {connection_id:?} read error: {err:?}");
-                None
-            }
-            None => Some(DaemonTcp::Close(TcpClose { connection_id })),
-        }
-    }
-=======
 pub(super) mod api;
 pub(super) mod connection;
 mod ip_tables;
@@ -376,7 +58,6 @@
     ///
     /// Agent forwards this data to the other side of original connection.
     ResponseData(TcpData),
->>>>>>> affaec97
 }
 
 /// Association between a client (identified by the `client_id`) and a [`Command`].
