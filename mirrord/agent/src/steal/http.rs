--- conflicted
+++ resolved
@@ -12,16 +12,12 @@
 use self::{
     error::HttpTrafficError,
     filter::{HttpFilterBuilder, MINIMAL_HEADER_SIZE},
-    reversible_stream::ReversibleStream,
 };
 use crate::{steal::HandlerHttpRequest, util::ClientId};
 
 pub(crate) mod error;
 pub(super) mod filter;
 mod hyper_handler;
-pub(super) mod reversible_stream;
-
-pub(super) type DefaultReversibleStream = ReversibleStream<MINIMAL_HEADER_SIZE>;
 
 /// Identifies a message as being HTTP or not.
 #[derive(Debug, Default, Clone, Copy, PartialEq, Eq, PartialOrd, Ord)]
@@ -112,14 +108,13 @@
         self.client_filters.contains_key(client_id)
     }
 
-<<<<<<< HEAD
     // If it matches the filter, we send this request via a channel to the layer. And on the
     // Manager, we wait for a message from the layer to send on the writer side of the actual
     // TcpStream.
     //
     /// Starts a new hyper task if the `connection` contains a _valid-ish_ HTTP request.
     ///
-    /// The [`TcpStream`] itself os not what we feed hyper, instead we create a [`DuplexStream`],
+    /// The [`TcpStream`] itself is not what we feed hyper, instead we create a [`DuplexStream`],
     /// where one half (_server_) is where hyper does its magic, while the other half
     /// (_interceptor_) sends the bytes we get from the remote connection.
     ///
@@ -129,9 +124,6 @@
     /// This mechanism is required to avoid having hyper send back [`Response`]s to the remote
     /// connection.
     // #[tracing::instrument(level = "debug", skip(self, original_stream, connection_close_sender))]
-=======
-    /// Start a [`filter_task`] to handle this new connection.
->>>>>>> 9a05eb26
     pub(super) async fn new_connection(
         &self,
         original_stream: TcpStream,
