--- conflicted
+++ resolved
@@ -13,15 +13,9 @@
     sync::mpsc::Sender,
     time::timeout,
 };
-<<<<<<< HEAD
-use tracing::{error, info};
-=======
 use tracing::{error, info, trace};
->>>>>>> 9a05eb26
-
-use super::{
-    error::HttpTrafficError, hyper_handler::HyperHandler, DefaultReversibleStream, HttpVersion,
-};
+
+use super::{error::HttpTrafficError, hyper_handler::HyperHandler, HttpVersion};
 use crate::{
     steal::{http::error, HandlerHttpRequest},
     util::ClientId,
@@ -136,10 +130,6 @@
             // "executor" (just `tokio::spawn` in the `Builder::new` function is good enough), and
             // some more effort to chase some missing implementations.
             HttpVersion::V2 | HttpVersion::NotHttp => {
-<<<<<<< HEAD
-                let _passhtrough_task =
-                    tokio::task::spawn(async move { self.steal_passthrough().await });
-=======
                 let _passhtrough_task = tokio::task::spawn(async move {
                     self.steal_passthrough().await.inspect_err(|fail| {
                         error!(
@@ -147,7 +137,6 @@
                         )
                     })
                 });
->>>>>>> 9a05eb26
 
                 Ok(())
             }
