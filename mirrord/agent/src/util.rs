--- conflicted
+++ resolved
@@ -136,10 +136,7 @@
 ///
 /// Used to start new tasks that would be too heavy for just [`tokio::task::spawn()`] in the
 /// caller's runtime.
-<<<<<<< HEAD
-=======
 #[tracing::instrument(level = "trace", skip(future))]
->>>>>>> c7b590fe
 pub fn run_thread<T>(future: T) -> JoinHandle<T::Output>
 where
     T: Future + Send + 'static,
