use mirrord_config_derive::MirrordConfig;
use schemars::JsonSchema;

use crate::{
    config::{from_env::FromEnv, source::MirrordConfigSource, ConfigError},
    incoming::{IncomingConfig, IncomingFileConfig},
    outgoing::{OutgoingConfig, OutgoingFileConfig},
    util::MirrordToggleableConfig,
};

/// Controls mirrord network operations.
///
/// See the network traffic [reference](https://mirrord.dev/docs/reference/traffic/)
/// for more details.
///
/// ## Examples
///
/// - Steal incoming traffic, enable TCP outgoing traffic and DNS resolution:
///
/// ```toml
/// # mirrord-config.toml
///
/// [feature.network]
/// incoming = "steal"
/// dns = true # not needed, as this is the default
///
/// [feature.network.outgoing]
/// tcp = true
/// ```
#[derive(MirrordConfig, Default, PartialEq, Eq, Clone, Debug)]
#[config(map_to = "NetworkFileConfig", derive = "JsonSchema")]
#[cfg_attr(test, config(derive = "PartialEq, Eq"))]
pub struct NetworkConfig {
    /// Handles incoming network traffic, see [`IncomingConfig`] for more details.
    #[config(toggleable, nested)]
    pub incoming: IncomingConfig,

    /// Tunnel outgoing network operations through mirrord.
    #[config(toggleable, nested)]
    pub outgoing: OutgoingConfig,

    /// Resolve DNS via the remote pod.
    #[config(env = "MIRRORD_REMOTE_DNS", default = true)]
    pub dns: bool,
}

impl MirrordToggleableConfig for NetworkFileConfig {
    fn disabled_config() -> Result<Self::Generated, ConfigError> {
        let dns = FromEnv::new("MIRRORD_REMOTE_DNS")
            .source_value()
            .transpose()?
            .unwrap_or(false);

        Ok(NetworkConfig {
            incoming: IncomingFileConfig::disabled_config()?,
            dns,
            outgoing: OutgoingFileConfig::disabled_config()?,
        })
    }
}

#[cfg(test)]
mod tests {
    use rstest::rstest;

    use super::*;
    use crate::{
        config::MirrordConfig,
        incoming::{IncomingConfig, IncomingMode},
        util::testing::with_env_vars,
    };

    #[rstest]
    fn default(
        #[values(
<<<<<<< HEAD
            (None, IncomingConfig { mode: IncomingMode::Mirror, http_filter: None}),
            (Some("false"), IncomingConfig { mode: IncomingMode::Mirror, http_filter: None}),
            (Some("true"), IncomingConfig { mode: IncomingMode::Steal, http_filter: None}),
=======
            (
                None,
                IncomingConfig { mode: IncomingMode::Mirror, http_header_filter: Default::default(), }
            ),
            (
                Some("false"),
                IncomingConfig { mode: IncomingMode::Mirror, http_header_filter: Default::default(), }
            ),
            (
                Some("true"),
                IncomingConfig { mode: IncomingMode::Steal, http_header_filter: Default::default(), }
            ),
>>>>>>> b7664fb6
        )]
        incoming: (Option<&str>, IncomingConfig),
        #[values((None, true), (Some("false"), false))] dns: (Option<&str>, bool),
    ) {
        with_env_vars(
            vec![
                ("MIRRORD_AGENT_TCP_STEAL_TRAFFIC", incoming.0),
                ("MIRRORD_REMOTE_DNS", dns.0),
            ],
            || {
                let env = NetworkFileConfig::default().generate_config().unwrap();

                assert_eq!(env.incoming, incoming.1);
                assert_eq!(env.dns, dns.1);
            },
        );
    }
}<|MERGE_RESOLUTION|>--- conflicted
+++ resolved
@@ -73,11 +73,6 @@
     #[rstest]
     fn default(
         #[values(
-<<<<<<< HEAD
-            (None, IncomingConfig { mode: IncomingMode::Mirror, http_filter: None}),
-            (Some("false"), IncomingConfig { mode: IncomingMode::Mirror, http_filter: None}),
-            (Some("true"), IncomingConfig { mode: IncomingMode::Steal, http_filter: None}),
-=======
             (
                 None,
                 IncomingConfig { mode: IncomingMode::Mirror, http_header_filter: Default::default(), }
@@ -90,7 +85,6 @@
                 Some("true"),
                 IncomingConfig { mode: IncomingMode::Steal, http_header_filter: Default::default(), }
             ),
->>>>>>> b7664fb6
         )]
         incoming: (Option<&str>, IncomingConfig),
         #[values((None, true), (Some("false"), false))] dns: (Option<&str>, bool),
