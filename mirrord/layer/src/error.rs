--- conflicted
+++ resolved
@@ -91,13 +91,11 @@
     )]
     UnsupportedSocketType,
 
-<<<<<<< HEAD
     #[error("mirrord-layer: Socket address `{0}` is already bound!")]
     AddressAlreadyBound(SocketAddr),
-=======
+
     #[error("mirrord-layer: Pointer argument points to an invalid address")]
     BadPointer,
->>>>>>> d765f73f
 }
 
 /// Errors internal to mirrord-layer.
@@ -284,11 +282,8 @@
             HookError::FailedSipPatch(_) => libc::EACCES,
             HookError::SocketUnsuportedIpv6 => libc::EAFNOSUPPORT,
             HookError::UnsupportedSocketType => libc::EAFNOSUPPORT,
-<<<<<<< HEAD
             HookError::AddressAlreadyBound(_) => libc::EADDRINUSE,
-=======
             HookError::BadPointer => libc::EFAULT,
->>>>>>> d765f73f
         };
 
         set_errno(errno::Errno(libc_error));
