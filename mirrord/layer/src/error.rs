use std::{env::VarError, ptr, str::ParseBoolError};

use errno::set_errno;
use libc::{c_char, FILE};
use mirrord_config::config::ConfigError;
use mirrord_kube::error::KubeApiError;
use mirrord_protocol::{tcp::LayerTcp, ClientMessage, ConnectionId, ResponseError};
#[cfg(target_os = "macos")]
use mirrord_sip::SipError;
use thiserror::Error;
use tokio::sync::{mpsc::error::SendError, oneshot::error::RecvError};
use tracing::{error, info};

use super::HookMessage;
use crate::tcp_steal::http_forwarding::HttpForwarderError;

const IGNORE_ERROR_CODES: [i32; 2] = [libc::EINPROGRESS, libc::EAFNOSUPPORT];

fn should_ignore(code: Option<i32>) -> bool {
    if let Some(code) = code {
        IGNORE_ERROR_CODES.contains(&code)
    } else {
        false
    }
}

#[derive(Error, Debug)]
pub(crate) enum HookError {
    #[error("mirrord-layer: Failed while getting a response!")]
    ResponseError(#[from] ResponseError),

    #[error("mirrord-layer: DNS does not resolve!")]
    DNSNoName,

    #[error("mirrord-layer: Failed to `Lock` resource!")]
    LockError,

    #[error("mirrord-layer: Null pointer found!")]
    NullPointer,

    #[error("mirrord-layer: Receiver failed with `{0}`!")]
    RecvError(#[from] RecvError),

    #[error("mirrord-layer: IO failed with `{0}`!")]
    IO(#[from] std::io::Error),

    #[error("mirrord-layer: HOOK_SENDER is `None`!")]
    EmptyHookSender,

    #[error("mirrord-layer: Converting int failed with `{0}`!")]
    TryFromInt(#[from] std::num::TryFromIntError),

    #[error("mirrord-layer: Creating `CString` failed with `{0}`!")]
    Null(#[from] std::ffi::NulError),

    #[error("mirrord-layer: Failed converting `to_str` with `{0}`!")]
    Utf8(#[from] std::str::Utf8Error),

    #[error("mirrord-layer: Sender<HookMessage> failed with `{0}`!")]
    SendErrorHookMessage(#[from] SendError<HookMessage>),

    #[error("mirrord-layer: Failed creating local file for `remote_fd` `{0}`!")]
    LocalFileCreation(u64),

    #[cfg(target_os = "macos")]
    #[error("mirrord-layer: SIP patch failed with error `{0}`!")]
    FailedSipPatch(#[from] SipError),
}

#[derive(Error, Debug)]
pub(crate) enum LayerError {
    #[error("mirrord-layer: Failed while getting a response!")]
    ResponseError(#[from] ResponseError),

    #[error("mirrord-layer: Frida failed with `{0}`!")]
    Frida(#[from] frida_gum::Error),

    #[error("mirrord-layer: Failed to find export for name `{0}`!")]
    NoExportName(String),

    #[cfg(target_os = "linux")]
    #[error("mirrord-layer: Failed to find symbol for name `{0}`!")]
    NoSymbolName(String),

    #[error("mirrord-layer: Environment variable interaction failed with `{0}`!")]
    VarError(#[from] VarError),

    #[error("mirrord-layer: Parsing `bool` value failed with `{0}`!")]
    ParseBoolError(#[from] ParseBoolError),

    #[error("mirrord-layer: Sender<Vec<u8>> failed with `{0}`!")]
    SendErrorConnection(#[from] SendError<Vec<u8>>),

    #[error("mirrord-layer: Sender<LayerTcp> failed with `{0}`!")]
    SendErrorLayerTcp(#[from] SendError<LayerTcp>),

    #[error("mirrord-layer: Sender<ClientMessage> failed with `{0}`!")]
    SendErrorClientMessage(#[from] SendError<ClientMessage>),

    #[error("mirrord-layer: Failed to get `Sender` for sending tcp response!")]
    SendErrorTcpResponse,

    #[error("mirrord-layer: Failed to get `Sender` for sending udp response!")]
    SendErrorUdpResponse,

    #[error("mirrord-layer: JoinError failed with `{0}`!")]
    Join(#[from] tokio::task::JoinError),

    #[error("mirrord-layer: Failed to get `Sender` for sending file response!")]
    SendErrorFileResponse,

    #[error("mirrord-layer: Failed to get `Sender` for sending getaddrinfo response!")]
    SendErrorGetAddrInfoResponse,

    #[error("mirrord-layer: IO failed with `{0}`!")]
    IO(#[from] std::io::Error),

    #[error("mirrord-layer: No connection found for id `{0}`!")]
    NoConnectionId(ConnectionId),

    #[error("mirrord-layer: Failed to find port `{0}`!")]
    PortNotFound(u16),

    #[error("mirrord-layer: Failed inserting listen, already exists!")]
    ListenAlreadyExists,

    #[error("mirrord-layer: Unmatched pong!")]
    UnmatchedPong,

    #[error(transparent)]
    KubeError(#[from] KubeApiError),

    #[error("mirrord-layer: JSON convert error")]
    JSONConvertError(#[from] serde_json::Error),

    #[error("mirrord-layer: Failed setting up mirrord with configuration error `{0}`!")]
    Config(#[from] ConfigError),

    #[error("mirrord-layer: Failed to find a process to hook mirrord into!")]
    NoProcessFound,

    #[error("mirrord-layer: Port {0} is already being stolen by another mirrord client!")]
    PortAlreadyStolen(u16),

    #[error("mirrord-layer: Got unexpected response error from agent: {0}")]
    UnexpectedResponseError(ResponseError),

<<<<<<< HEAD
    #[error("mirrord-layer: Stolen HTTP request forwarding failed with `{0}`.")]
    HttpForwardingError(#[from] HttpForwarderError),

    #[error("mirrord-layer: Regex creation failed with `{0}`.")]
    Regex(#[from] fancy_regex::Error),
=======
    #[error("mirrord-layer: Agent closed connection with error: {0}")]
    AgentErrorClosed(String),
>>>>>>> 3e7fe70a
}

// Cannot have a generic From<T> implementation for this error, so explicitly implemented here.
impl<'a, T> From<std::sync::PoisonError<std::sync::MutexGuard<'a, T>>> for HookError {
    fn from(_: std::sync::PoisonError<std::sync::MutexGuard<T>>) -> Self {
        HookError::LockError
    }
}

pub(crate) type Result<T, E = LayerError> = std::result::Result<T, E>;
pub(crate) type HookResult<T, E = HookError> = std::result::Result<T, E>;

/// mapping based on - https://man7.org/linux/man-pages/man3/errno.3.html
impl From<HookError> for i64 {
    fn from(fail: HookError) -> Self {
        match fail {
            HookError::ResponseError(ResponseError::NotFound(_))
            | HookError::ResponseError(ResponseError::NotFile(_))
            | HookError::ResponseError(ResponseError::NotDirectory(_))
            | HookError::ResponseError(ResponseError::Remote(_))
            | HookError::ResponseError(ResponseError::RemoteIO(_)) => {
                info!("libc error (doesn't indicate a problem) >> {:#?}", fail)
            }
            HookError::IO(ref e) if (should_ignore(e.raw_os_error())) => {
                info!("libc error (doesn't indicate a problem) >> {:#?}", fail)
            }
            _ => error!("Error occured in Layer >> {:?}", fail),
        };

        let libc_error = match fail {
            HookError::SendErrorHookMessage(_) => libc::EBADMSG,
            HookError::RecvError(_) => libc::EBADMSG,
            HookError::Null(_) => libc::EINVAL,
            HookError::TryFromInt(_) => libc::EINVAL,
            HookError::EmptyHookSender => libc::EINVAL,
            HookError::IO(io_fail) => io_fail.raw_os_error().unwrap_or(libc::EIO),
            HookError::LockError => libc::EINVAL,
            HookError::ResponseError(response_fail) => match response_fail {
                ResponseError::AllocationFailure(_) => libc::ENOMEM,
                ResponseError::NotFound(_) => libc::ENOENT,
                ResponseError::NotDirectory(_) => libc::ENOTDIR,
                ResponseError::NotFile(_) => libc::EISDIR,
                ResponseError::RemoteIO(io_fail) => io_fail.raw_os_error.unwrap_or(libc::EIO),
                ResponseError::Remote(remote) => match remote {
                    // So far only encountered when trying to make requests from golang.
                    mirrord_protocol::RemoteError::ConnectTimedOut(_) => libc::ENETUNREACH,
                    _ => libc::EINVAL,
                },
                ResponseError::DnsLookup(dns_fail) => match dns_fail.kind {
                    mirrord_protocol::ResolveErrorKindInternal::Timeout => libc::EAI_AGAIN,
                    _ => libc::EAI_FAIL,
                },
                // for listen, EINVAL means "socket is already connected."
                // Will not happen, because this ResponseError is not return from any hook, so it
                // never appears as HookError::ResponseError(PortAlreadyStolen(_)).
                // this could be changed by waiting for the Subscribed response from agent.
                ResponseError::PortAlreadyStolen(_port) => libc::EINVAL,
            },
            HookError::DNSNoName => libc::EFAULT,
            HookError::Utf8(_) => libc::EINVAL,
            HookError::NullPointer => libc::EINVAL,
            HookError::LocalFileCreation(_) => libc::EINVAL,
            #[cfg(target_os = "macos")]
            HookError::FailedSipPatch(_) => libc::EACCES,
        };

        set_errno(errno::Errno(libc_error));

        -1
    }
}

impl From<HookError> for isize {
    fn from(fail: HookError) -> Self {
        i64::from(fail) as _
    }
}

impl From<HookError> for usize {
    fn from(fail: HookError) -> Self {
        let _ = i64::from(fail);

        0
    }
}

impl From<HookError> for i32 {
    fn from(fail: HookError) -> Self {
        i64::from(fail) as _
    }
}

impl From<HookError> for *mut FILE {
    fn from(fail: HookError) -> Self {
        let _ = i64::from(fail);

        ptr::null_mut()
    }
}

impl From<HookError> for *mut c_char {
    fn from(fail: HookError) -> Self {
        let _ = i64::from(fail);

        ptr::null_mut()
    }
}<|MERGE_RESOLUTION|>--- conflicted
+++ resolved
@@ -145,16 +145,14 @@
     #[error("mirrord-layer: Got unexpected response error from agent: {0}")]
     UnexpectedResponseError(ResponseError),
 
-<<<<<<< HEAD
     #[error("mirrord-layer: Stolen HTTP request forwarding failed with `{0}`.")]
     HttpForwardingError(#[from] HttpForwarderError),
 
     #[error("mirrord-layer: Regex creation failed with `{0}`.")]
     Regex(#[from] fancy_regex::Error),
-=======
+
     #[error("mirrord-layer: Agent closed connection with error: {0}")]
     AgentErrorClosed(String),
->>>>>>> 3e7fe70a
 }
 
 // Cannot have a generic From<T> implementation for this error, so explicitly implemented here.
