--- conflicted
+++ resolved
@@ -77,12 +77,7 @@
     mem,
     net::SocketAddr,
     panic,
-<<<<<<< HEAD
-    str::FromStr,
-    sync::{Arc, LazyLock, OnceLock, RwLock},
-=======
     sync::{OnceLock, RwLock},
->>>>>>> c540d457
 };
 
 use bimap::BiMap;
@@ -431,16 +426,9 @@
             .expect("Failed setting up outgoing traffic filter!");
 
         // This will crash the app if it comes before `ENABLED_(TCP|UDP)_OUTGOING`!
-<<<<<<< HEAD
-        let outgoing_selector = OutgoingSelector::new(outgoing_remote, outgoing_local);
-        *OUTGOING_SELECTOR
-            .write()
-            .expect("Initializing outgoing selector should not fail!") = outgoing_selector;
-=======
         OUTGOING_SELECTOR
             .set(outgoing_selector)
             .expect("Setting OUTGOING_SELECTOR singleton");
->>>>>>> c540d457
     }
 
     REMOTE_UNIX_STREAMS
