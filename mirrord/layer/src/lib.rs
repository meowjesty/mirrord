--- conflicted
+++ resolved
@@ -29,12 +29,8 @@
 use mirrord_layer_macro::{hook_fn, hook_guard_fn};
 use mirrord_protocol::{
     dns::{DnsLookup, GetAddrInfoRequest},
-<<<<<<< HEAD
     tcp::{HttpRequest, HttpResponse, LayerTcpSteal},
     ClientMessage, DaemonMessage, EnvVars, GetEnvVarsRequest,
-=======
-    ClientMessage, DaemonMessage,
->>>>>>> df3af430
 };
 #[cfg(target_os = "macos")]
 use mirrord_sip::get_tmp_dir;
