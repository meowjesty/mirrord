--- conflicted
+++ resolved
@@ -165,7 +165,6 @@
         .unwrap()
 });
 
-<<<<<<< HEAD
 /// [`Sender`] for the [`HookMessage`]s that are handled internally, and converted (when applicable)
 /// to [`ClientMessage`]s.
 ///
@@ -173,10 +172,7 @@
 ///
 /// You probably don't want to use this directly, instead prefer calling
 /// [`blocking_send_hook_message`](common::blocking_send_hook_message) to send internal messages.
-pub(crate) static mut HOOK_SENDER: Option<Sender<HookMessage>> = None;
-=======
 pub(crate) static HOOK_SENDER: OnceLock<Sender<HookMessage>> = OnceLock::new();
->>>>>>> 405ee15c
 
 /// Holds the file operations configuration, as specified by [`FsConfig`].
 ///
