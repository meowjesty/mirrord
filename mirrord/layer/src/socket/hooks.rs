--- conflicted
+++ resolved
@@ -96,14 +96,7 @@
     // FN_GETHOSTNAME(raw_name, name_length)
     gethostname()
         .map(|host| {
-<<<<<<< HEAD
-            info!("HOSTNAME host {host:#?}");
             let host_len = host.as_bytes_with_nul().len();
-            info!("HOSTNAME host_len {host_len:#?}");
-=======
-            let host_len = host.as_bytes_with_nul().len();
->>>>>>> 7c46ea40
-
             raw_name.copy_from_nonoverlapping(host.as_ptr(), cmp::min(name_length, host_len));
 
             if host_len > name_length {
