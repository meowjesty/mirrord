--- conflicted
+++ resolved
@@ -113,17 +113,10 @@
     /// Returns true to let caller know to keep running
     #[tracing::instrument(level = "trace", ret, skip(self))]
     async fn handle_daemon_message(&mut self, message: DaemonTcp) -> Result<(), LayerError> {
-<<<<<<< HEAD
         match message {
-            DaemonTcp::NewConnection(tcp_connection) => {
-                self.handle_new_connection(tcp_connection).await
-            }
-=======
-        let handled = match message {
             DaemonTcp::NewConnection(tcp_connection) => Self::check_connection_handling_result(
                 self.handle_new_connection(tcp_connection).await,
             ),
->>>>>>> 0c117991
             DaemonTcp::Data(tcp_data) => self.handle_new_data(tcp_data).await,
             DaemonTcp::Close(tcp_close) => self.handle_close(tcp_close),
             DaemonTcp::SubscribeResult(Ok(port)) => {
