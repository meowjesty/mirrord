use std::collections::{HashMap, HashSet};

use anyhow::Result;
use async_trait::async_trait;
<<<<<<< HEAD
use futures::SinkExt;
use mirrord_config::network::NetworkConfig;
use mirrord_http::HttpFilter;
use mirrord_protocol::{
    tcp::{LayerTcpSteal, NewTcpConnection, TcpClose, TcpData, TrafficFilter},
    ClientCodec, ClientMessage, ConnectionId,
=======
use mirrord_protocol::{
    tcp::{LayerTcpSteal, NewTcpConnection, TcpClose, TcpData},
    ClientMessage, ConnectionId,
>>>>>>> b054d76a
};
use streammap_ext::StreamMap;
use tokio::{
    io::{AsyncWriteExt, ReadHalf, WriteHalf},
    net::TcpStream,
    sync::mpsc::Sender,
};
use tokio_stream::StreamExt;
use tokio_util::io::ReaderStream;
use tracing::{debug, error};

use crate::{
    error::LayerError,
    tcp::{Listen, TcpHandler},
};

#[derive(Default)]
pub struct TcpStealHandler {
    ports: HashSet<Listen>,
    write_streams: HashMap<ConnectionId, WriteHalf<TcpStream>>,
    read_streams: StreamMap<ConnectionId, ReaderStream<ReadHalf<TcpStream>>>,
    http_filter: HttpFilter,
}

impl TcpStealHandler {
    pub(crate) fn new(config: NetworkConfig) -> Self {
        Self {
            http_filter: config.into(),
            ..Default::default()
        }
    }
}

#[async_trait]
impl TcpHandler for TcpStealHandler {
    #[tracing::instrument(level = "trace", skip(self))]
    async fn handle_new_connection(
        &mut self,
        tcp_connection: NewTcpConnection,
    ) -> Result<(), LayerError> {
        let stream = self.create_local_stream(&tcp_connection).await?;

        let (read_half, write_half) = tokio::io::split(stream);
        self.write_streams
            .insert(tcp_connection.connection_id, write_half);
        self.read_streams
            .insert(tcp_connection.connection_id, ReaderStream::new(read_half));

        Ok(())
    }

    #[tracing::instrument(level = "trace", skip(self), fields(data = data.connection_id))]
    async fn handle_new_data(&mut self, data: TcpData) -> Result<(), LayerError> {
        // TODO: "remove -> op -> insert" pattern here, maybe we could improve the overlying
        // abstraction to use something that has mutable access.
        let mut connection = self
            .write_streams
            .remove(&data.connection_id)
            .ok_or(LayerError::NoConnectionId(data.connection_id))?;

        debug!(
            "handle_new_data -> writing {:#?} bytes to id {:#?}",
            data.bytes.len(),
            data.connection_id
        );
        // TODO: Due to the above, if we fail here this connection is leaked (-agent won't be told
        // that we just removed it).
        connection.write_all(&data.bytes[..]).await?;

        self.write_streams.insert(data.connection_id, connection);

        Ok(())
    }

    #[tracing::instrument(level = "trace", skip(self))]
    fn handle_close(&mut self, close: TcpClose) -> Result<(), LayerError> {
        let TcpClose { connection_id } = close;

        // Dropping the connection -> Sender drops -> Receiver disconnects -> tcp_tunnel ends
        let _ = self.read_streams.remove(&connection_id);
        let _ = self.write_streams.remove(&connection_id);

        Ok(())
    }

    fn ports(&self) -> &HashSet<Listen> {
        &self.ports
    }

    fn ports_mut(&mut self) -> &mut HashSet<Listen> {
        &mut self.ports
    }

<<<<<<< HEAD
    #[tracing::instrument(level = "debug", skip(self, codec))]
=======
    #[tracing::instrument(level = "trace", skip(self, tx))]
>>>>>>> b054d76a
    async fn handle_listen(
        &mut self,
        listen: Listen,
        tx: &Sender<ClientMessage>,
    ) -> Result<(), LayerError> {
        let port = listen.requested_port;

        self.ports_mut()
            .insert(listen)
            .then_some(())
            .ok_or(LayerError::ListenAlreadyExists)?;

<<<<<<< HEAD
        // TODO(alex) [high] 2022-11-21: Send config for filters here.
        let traffic_filter = match &self.http_filter {
            HttpFilter::Include(include) => TrafficFilter::Include(include.to_string()),
            HttpFilter::Exclude(exclude) => TrafficFilter::Exclude(exclude.to_string()),
        };

        codec
            .send(ClientMessage::TcpSteal(LayerTcpSteal::PortSubscribe((
                port,
                traffic_filter,
            ))))
=======
        tx.send(ClientMessage::TcpSteal(LayerTcpSteal::PortSubscribe(port)))
>>>>>>> b054d76a
            .await
            .map_err(From::from)
    }
}

impl TcpStealHandler {
    pub async fn next(&mut self) -> Option<ClientMessage> {
        let (connection_id, value) = self.read_streams.next().await?;
        match value {
            Some(Ok(bytes)) => Some(ClientMessage::TcpSteal(LayerTcpSteal::Data(TcpData {
                connection_id,
                bytes: bytes.to_vec(),
            }))),
            Some(Err(err)) => {
                error!("connection id {connection_id:?} read error: {err:?}");
                None
            }
            None => Some(ClientMessage::TcpSteal(
                LayerTcpSteal::ConnectionUnsubscribe(connection_id),
            )),
        }
    }
}<|MERGE_RESOLUTION|>--- conflicted
+++ resolved
@@ -1,19 +1,11 @@
 use std::collections::{HashMap, HashSet};
 
-use anyhow::Result;
 use async_trait::async_trait;
-<<<<<<< HEAD
-use futures::SinkExt;
 use mirrord_config::network::NetworkConfig;
 use mirrord_http::HttpFilter;
 use mirrord_protocol::{
     tcp::{LayerTcpSteal, NewTcpConnection, TcpClose, TcpData, TrafficFilter},
-    ClientCodec, ClientMessage, ConnectionId,
-=======
-use mirrord_protocol::{
-    tcp::{LayerTcpSteal, NewTcpConnection, TcpClose, TcpData},
     ClientMessage, ConnectionId,
->>>>>>> b054d76a
 };
 use streammap_ext::StreamMap;
 use tokio::{
@@ -107,11 +99,7 @@
         &mut self.ports
     }
 
-<<<<<<< HEAD
-    #[tracing::instrument(level = "debug", skip(self, codec))]
-=======
     #[tracing::instrument(level = "trace", skip(self, tx))]
->>>>>>> b054d76a
     async fn handle_listen(
         &mut self,
         listen: Listen,
@@ -124,23 +112,18 @@
             .then_some(())
             .ok_or(LayerError::ListenAlreadyExists)?;
 
-<<<<<<< HEAD
         // TODO(alex) [high] 2022-11-21: Send config for filters here.
         let traffic_filter = match &self.http_filter {
             HttpFilter::Include(include) => TrafficFilter::Include(include.to_string()),
             HttpFilter::Exclude(exclude) => TrafficFilter::Exclude(exclude.to_string()),
         };
 
-        codec
-            .send(ClientMessage::TcpSteal(LayerTcpSteal::PortSubscribe((
-                port,
-                traffic_filter,
-            ))))
-=======
-        tx.send(ClientMessage::TcpSteal(LayerTcpSteal::PortSubscribe(port)))
->>>>>>> b054d76a
-            .await
-            .map_err(From::from)
+        tx.send(ClientMessage::TcpSteal(LayerTcpSteal::PortSubscribe((
+            port,
+            traffic_filter,
+        ))))
+        .await
+        .map_err(From::from)
     }
 }
 
