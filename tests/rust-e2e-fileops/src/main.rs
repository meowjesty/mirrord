--- conflicted
+++ resolved
@@ -12,13 +12,7 @@
 static FILE_PATH: &str = "/tmp/test_file.txt";
 
 fn create_test_file() {
-<<<<<<< HEAD
     println!(">> Creating test file.");
-=======
-    println!(">> Creating test file");
-
-    // let _ = DirBuilder::new().create("/app2").expect("Created /app");
->>>>>>> aab9de8a
 
     let mut file = OpenOptions::new()
         .read(true)
