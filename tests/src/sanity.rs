pub mod utils;

#[cfg(test)]
mod tests {
    use std::collections::HashMap;

    use k8s_openapi::api::{batch::v1::Job, core::v1::Pod};
    use kube::{api::ListParams, Api};
    use nix::{
        sys::signal::{self, Signal},
        unistd::Pid,
    };
    use tokio::{
        io::{AsyncBufReadExt, AsyncReadExt, BufReader},
        process::Command,
<<<<<<< HEAD
        time::{timeout, Duration},
=======
        time::{sleep, timeout, Duration},
>>>>>>> c58a1222
    };

    use crate::utils::*;

    #[tokio::test]
    #[ignore]
    async fn test_complete_node_api() {
        _test_complete_api("node").await;
    }

    #[tokio::test]
    #[ignore]
    async fn test_complete_python_api() {
        _test_complete_api("python").await;
    }

    /// Starts the Node(express.js)/Python(flask) api server, sends four different requests,
    /// validates data, stops the server and validates if the agent job and pod are deleted.
    async fn _test_complete_api(server: &str) {
        let client = setup_kube_client().await;

        let pod_namespace = "default";
        let env: HashMap<&str, &str> = HashMap::new(); // for adding more environment variables
        let mut server = test_server_init(&client, pod_namespace, env, server).await;

        let service_url = get_service_url(&client, pod_namespace).await.unwrap();

        let mut stderr_reader = BufReader::new(server.stderr.take().unwrap());
        let mut stdout_reader = BufReader::new(server.stdout.take().unwrap());

        // Note: to run a task in the background, don't await on it.
        // spawn returns a JoinHandle
        tokio::spawn(async move {
            loop {
                let mut error_stream = String::new();
                // the following is a blocking call, so we need to spawn a task to read the stderr
                stderr_reader.read_line(&mut error_stream).await.unwrap();
                // Todo(investigate): it looks like the task reaches the panic when not kept in a
                // loop i.e. the buffer reads an empty string:  `thread 'main'
                // panicked at 'Error: '`
                if !error_stream.is_empty() {
                    panic!("Error: {}", error_stream);
                }
            }
        });

        let mut is_running = String::new();
        let start_timeout = Duration::from_secs(10);

        timeout(start_timeout, async {
            loop {
                stdout_reader.read_line(&mut is_running).await.unwrap();
                if is_running == "Server listening on port 80\n" {
                    break;
                }
            }
        })
        .await
        .unwrap();

        // agent takes a bit of time to set filter and start sending traffic, this should solve many
        // race stuff until we watch the agent logs and start sending requests after we see
        // it had set the new filter.
        sleep(Duration::from_millis(100)).await;
        send_requests(service_url.as_str()).await;

        timeout(Duration::from_secs(5), async {
            server.wait().await.unwrap()
        })
        .await
        .unwrap();
        validate_requests(&mut stdout_reader).await;

        let jobs_api: Api<Job> = Api::namespaced(client.clone(), "default");
        let jobs = jobs_api.list(&ListParams::default()).await.unwrap();
        // assuming only one job is running
        // to make the tests parallel we need to figure a way to get the exact job name when len() >
        // 1
        assert!(jobs.items.len() > 0);

        let pods_api: Api<Pod> = Api::namespaced(client.clone(), "default");
        let pods = pods_api.list(&ListParams::default()).await.unwrap();
        assert!(pods.items.len() > 1);

        let cleanup_timeout = Duration::from_secs(35);
        timeout(
            cleanup_timeout,
            tokio::spawn(async move {
                // verify cleanup
                loop {
                    let updated_jobs = jobs_api.list(&ListParams::default()).await.unwrap();
                    let updated_pods = pods_api.list(&ListParams::default()).await.unwrap(); // only the http-echo pod should exist
                    if updated_pods.items.len() == 1 && updated_jobs.items.is_empty() {
                        let http_echo_pod = updated_pods.items[0].metadata.name.clone().unwrap();
                        assert!(http_echo_pod.contains("http-echo"));
                        break;
                    }
                    tokio::time::sleep(Duration::from_secs(1)).await;
                }
            }),
        )
        .await
        .unwrap()
        .unwrap();
    }

    #[tokio::test]
    #[ignore]
    /// Sends a request to a different pod in the cluster (different namespace) and asserts
    /// that no operation is performed as specified in the request by the server
    /// as the agent pod is impersonating the pod running in the default namespace
    async fn test_different_pod_in_cluster() {
        let client = setup_kube_client().await;

        let test_namespace = "test-namespace";
        let pod_namespace = "default";
        let env: HashMap<&str, &str> = HashMap::new();
        let mut server = test_server_init(&client, pod_namespace, env, "node").await;

        create_namespace(&client, test_namespace).await;
        create_http_echo_pod(&client, test_namespace).await;

        let service_url = get_service_url(&client, test_namespace).await.unwrap();

        let mut stderr_reader = BufReader::new(server.stderr.take().unwrap());
        let mut stdout_reader = BufReader::new(server.stdout.take().unwrap());

        tokio::spawn(async move {
            loop {
                let mut error_stream = String::new();
                stderr_reader.read_line(&mut error_stream).await.unwrap();
                if !error_stream.is_empty() {
                    panic!("Error: {}", error_stream);
                }
            }
        });

        let mut is_running = String::new();
        let start_timeout = Duration::from_secs(10);

        timeout(start_timeout, async {
            stdout_reader.read_line(&mut is_running).await.unwrap();
            assert_eq!(is_running, "Server listening on port 80\n");
        })
        .await
        .unwrap();

        // agent takes a bit of time to set filter and start sending traffic, this should solve many
        // race stuff until we watch the agent logs and start sending requests after we see
        // it had set the new filter.
        sleep(Duration::from_millis(100)).await;
        send_requests(service_url.as_str()).await;

        // Note: Sending a SIGTERM adds an EOF to the stdout stream, so we can read it without
        // blocking.
        signal::kill(
            Pid::from_raw(server.id().unwrap().try_into().unwrap()),
            Signal::SIGTERM,
        )
        .unwrap();

        server.wait().await.unwrap();

        validate_no_requests(&mut stdout_reader).await;
        delete_namespace(&client, test_namespace).await;
    }

    // agent namespace tests
    #[tokio::test]
    #[ignore]
    /// Creates a new k8s namespace, starts the API server with env:
    /// MIRRORD_AGENT_NAMESPACE=namespace, asserts that the agent job and pod are created
    /// validate data through requests to the API server
    async fn test_good_agent_namespace() {
        let client = setup_kube_client().await;

        let agent_namespace = "test-namespace-agent-good";
        let pod_namespace = "default";
        let env = HashMap::from([("MIRRORD_AGENT_NAMESPACE", agent_namespace)]);
        let mut server = test_server_init(&client, pod_namespace, env, "node").await;

        create_namespace(&client, agent_namespace).await;

        let service_url = get_service_url(&client, "default").await.unwrap();

        let mut stderr_reader = BufReader::new(server.stderr.take().unwrap());
        let mut stdout_reader = BufReader::new(server.stdout.take().unwrap());

        tokio::spawn(async move {
            loop {
                let mut error_stream = String::new();
                stderr_reader.read_line(&mut error_stream).await.unwrap();
                if !error_stream.is_empty() {
                    panic!("Error: {}", error_stream);
                }
            }
        });

        let mut is_running = String::new();
        let start_timeout = Duration::from_secs(10);

        timeout(start_timeout, async {
            loop {
                stdout_reader.read_line(&mut is_running).await.unwrap();
                if is_running == "Server listening on port 80\n" {
                    break;
                }
            }
        })
        .await
        .unwrap();

        // agent takes a bit of time to set filter and start sending traffic, this should solve many
        // race stuff until we watch the agent logs and start sending requests after we see
        // it had set the new filter.
        sleep(Duration::from_millis(100)).await;
        send_requests(service_url.as_str()).await;

        timeout(Duration::from_secs(5), async {
            server.wait().await.unwrap()
        })
        .await
        .unwrap();
        validate_requests(&mut stdout_reader).await;

        let jobs_api: Api<Job> = Api::namespaced(client.clone(), agent_namespace);
        let jobs = jobs_api.list(&ListParams::default()).await.unwrap();
        assert_eq!(jobs.items.len(), 1);

        let pods_api: Api<Pod> = Api::namespaced(client.clone(), agent_namespace);
        let pods = pods_api.list(&ListParams::default()).await.unwrap();
        assert_eq!(pods.items.len(), 1);
        delete_namespace(&client, agent_namespace).await;
    }

    #[tokio::test]
    /// Starts the API server with env: MIRRORD_AGENT_NAMESPACE=namespace (nonexistent),
    /// asserts the process crashes: "NotFound" as the namespace does not exist
    async fn test_nonexistent_agent_namespace() {
        let client = setup_kube_client().await;
        let agent_namespace = "nonexistent-namespace";
        let pod_namespace = "default";
        let env = HashMap::from([("MIRRORD_AGENT_NAMESPACE", agent_namespace)]);
        let mut server = test_server_init(&client, pod_namespace, env, "node").await;

        let mut stderr_reader = BufReader::new(server.stderr.take().unwrap());

        let timeout_duration = Duration::from_secs(5);
        timeout(
            timeout_duration,
            tokio::spawn(async move {
                loop {
                    let mut error_stream = String::new();
                    stderr_reader
                        .read_to_string(&mut error_stream)
                        .await
                        .unwrap();
                    if !error_stream.is_empty() {
                        assert!(error_stream.contains("NotFound")); //Todo: fix this when unwraps are removed in pod_api.rs
                        break;
                    }
                }
            }),
        )
        .await
        .unwrap()
        .unwrap();
    }

    // pod namespace tests
    #[tokio::test]
    #[ignore]
    /// Creates a new k8s namespace, starts the API server with env:
    /// MIRRORD_AGENT_IMPERSONATED_POD_NAMESPACE=namespace, validates data sent through
    /// requests
    async fn test_good_pod_namespace() {
        let client = setup_kube_client().await;

        let pod_namespace = "test-pod-namespace";
        create_namespace(&client, pod_namespace).await;
        create_http_echo_pod(&client, pod_namespace).await;

        let env = HashMap::from([("MIRRORD_AGENT_IMPERSONATED_POD_NAMESPACE", pod_namespace)]);
        let mut server = test_server_init(&client, pod_namespace, env, "node").await;

        let service_url = get_service_url(&client, pod_namespace).await.unwrap();

        let mut stderr_reader = BufReader::new(server.stderr.take().unwrap());
        let mut stdout_reader = BufReader::new(server.stdout.take().unwrap());

        tokio::spawn(async move {
            loop {
                let mut error_stream = String::new();
                stderr_reader.read_line(&mut error_stream).await.unwrap();
                if !error_stream.is_empty() {
                    panic!("Error: {}", error_stream);
                }
            }
        });

        let mut is_running = String::new();
        let start_timeout = Duration::from_secs(10);

        timeout(start_timeout, async {
            loop {
                stdout_reader.read_line(&mut is_running).await.unwrap();
                if is_running == "Server listening on port 80\n" {
                    break;
                }
            }
        })
        .await
        .unwrap();

        // agent takes a bit of time to set filter and start sending traffic, this should solve many
        // race stuff until we watch the agent logs and start sending requests after we see
        // it had set the new filter.
        sleep(Duration::from_millis(100)).await;
        send_requests(service_url.as_str()).await;

        timeout(Duration::from_secs(5), async {
            server.wait().await.unwrap()
        })
        .await
        .unwrap();
        validate_requests(&mut stdout_reader).await;

        delete_namespace(&client, pod_namespace).await;
    }

    #[tokio::test]
    #[ignore]
    /// Starts the API server with env: MIRRORD_AGENT_IMPERSONATED_POD_NAMESPACE=namespace
    /// (nonexistent), asserts the process crashes: "NotFound" as the namespace does not
    /// exist
    async fn test_bad_pod_namespace() {
        let client = setup_kube_client().await;

        let pod_namespace = "default";
        let env = HashMap::from([(
            "MIRRORD_AGENT_IMPERSONATED_POD_NAMESPACE",
            "nonexistent-namespace",
        )]);
        let mut server = test_server_init(&client, pod_namespace, env, "node").await;

        let mut stderr_reader = BufReader::new(server.stderr.take().unwrap());
        let timeout_duration = Duration::from_secs(5);
        timeout(
            timeout_duration,
            tokio::spawn(async move {
                loop {
                    let mut error_stream = String::new();
                    stderr_reader
                        .read_to_string(&mut error_stream)
                        .await
                        .unwrap();
                    if !error_stream.is_empty() {
                        assert!(
                            error_stream.contains("NotFound"),
                            "stream data: {error_stream:?}"
                        ); //Todo: fix this when unwraps are removed in pod_api.rs
                        break;
                    }
                }
            }),
        )
        .await
        .unwrap()
        .unwrap();
    }

    #[tokio::test]
<<<<<<< HEAD
    pub async fn test_remote_env_vars_does_nothing_when_not_specified() {
        let mirrord_bin = env!("CARGO_BIN_FILE_MIRRORD");
        let node_command = vec![
            "node",
            "node-e2e/remote_env/test_remote_env_vars_does_nothing_when_not_specified.mjs",
        ];

        let client = setup_kube_client().await;

=======
    pub async fn test_file_ops() {
        let path = env!("CARGO_BIN_FILE_MIRRORD");
        let command = vec!["python3", "python-e2e/ops.py"];
        let client = setup_kube_client().await;
>>>>>>> c58a1222
        let pod_namespace = "default";
        let mut env = HashMap::new();
        env.insert("MIRRORD_AGENT_IMAGE", "test");
        env.insert("MIRRORD_CHECK_VERSION", "false");
<<<<<<< HEAD

        let pod_name = get_http_echo_pod_name(&client, pod_namespace)
            .await
            .unwrap();

        let args: Vec<&str> = vec!["exec", "--pod-name", &pod_name, "-c", "-e", "--"]
            .into_iter()
            .chain(node_command.into_iter())
            .collect();

        let test_process = Command::new(mirrord_bin)
=======
        let pod_name = get_http_echo_pod_name(&client, pod_namespace)
            .await
            .unwrap();
        let args: Vec<&str> = vec!["exec", "--pod-name", &pod_name, "-c", "--enable-fs", "--"]
            .into_iter()
            .chain(command.into_iter())
            .collect();
        let test = Command::new(path)
>>>>>>> c58a1222
            .args(args)
            .envs(&env)
            .status()
            .await
            .unwrap();
<<<<<<< HEAD

        assert!(test_process.success());
    }

    #[tokio::test]
    pub async fn test_remote_env_vars_panics_when_both_filters_are_specified() {
        let mirrord_bin = env!("CARGO_BIN_FILE_MIRRORD");
        let node_command = vec![
            "node",
            "node-e2e/remote_env/test_remote_env_vars_panics_when_both_filters_are_specified.mjs",
        ];

        let client = setup_kube_client().await;

        let pod_namespace = "default";
        let mut env = HashMap::new();
        env.insert("MIRRORD_AGENT_IMAGE", "test");
        env.insert("MIRRORD_CHECK_VERSION", "false");

        env.insert(
            "MIRRORD_OVERRIDE_ENV_VARS_EXCLUDE",
            "MIRRORD_FAKE_VAR_FIRST",
        );
        env.insert(
            "MIRRORD_OVERRIDE_ENV_VARS_INCLUDE",
            "MIRRORD_FAKE_VAR_SECOND",
        );

        let pod_name = get_http_echo_pod_name(&client, pod_namespace)
            .await
            .unwrap();

        let args: Vec<&str> = vec!["exec", "--pod-name", &pod_name, "-c", "-e", "--"]
            .into_iter()
            .chain(node_command.into_iter())
            .collect();

        let test_process = Command::new(mirrord_bin)
            .args(args)
            .envs(&env)
            .status()
            .await
            .unwrap();

        assert_eq!(test_process.success(), false);
    }

    #[tokio::test]
    pub async fn test_remote_env_vars_exclude_works() {
        let mirrord_bin = env!("CARGO_BIN_FILE_MIRRORD");
        let node_command = vec![
            "node",
            "node-e2e/remote_env/test_remote_env_vars_exclude_works.mjs",
        ];

        let client = setup_kube_client().await;

        let pod_namespace = "default";
        let mut env = HashMap::new();
        env.insert("MIRRORD_AGENT_IMAGE", "test");
        env.insert("MIRRORD_CHECK_VERSION", "false");

        env.insert(
            "MIRRORD_OVERRIDE_ENV_VARS_EXCLUDE",
            "MIRRORD_FAKE_VAR_FIRST",
        );

        let pod_name = get_http_echo_pod_name(&client, pod_namespace)
            .await
            .unwrap();

        let args: Vec<&str> = vec!["exec", "--pod-name", &pod_name, "-c", "-e", "--"]
            .into_iter()
            .chain(node_command.into_iter())
            .collect();

        let test_process = Command::new(mirrord_bin)
            .args(args)
            .envs(&env)
            .status()
            .await
            .unwrap();

        assert!(test_process.success());
    }

    #[tokio::test]
    pub async fn test_remote_env_vars_include_works() {
        let mirrord_bin = env!("CARGO_BIN_FILE_MIRRORD");
        let node_command = vec![
            "node",
            "node-e2e/remote_env/test_remote_env_vars_include_works.mjs",
        ];

        let client = setup_kube_client().await;

        let pod_namespace = "default";
        let mut env = HashMap::new();
        env.insert("MIRRORD_AGENT_IMAGE", "test");
        env.insert("MIRRORD_CHECK_VERSION", "false");

        env.insert(
            "MIRRORD_OVERRIDE_ENV_VARS_INCLUDE",
            "MIRRORD_FAKE_VAR_FIRST",
        );

        let pod_name = get_http_echo_pod_name(&client, pod_namespace)
            .await
            .unwrap();

        let args: Vec<&str> = vec!["exec", "--pod-name", &pod_name, "-c", "-e", "--"]
            .into_iter()
            .chain(node_command.into_iter())
            .collect();

        let test_process = Command::new(mirrord_bin)
            .args(args)
            .envs(&env)
            .status()
            .await
            .unwrap();

        assert!(test_process.success());
=======
        assert!(test.success());
>>>>>>> c58a1222
    }
}<|MERGE_RESOLUTION|>--- conflicted
+++ resolved
@@ -13,11 +13,7 @@
     use tokio::{
         io::{AsyncBufReadExt, AsyncReadExt, BufReader},
         process::Command,
-<<<<<<< HEAD
-        time::{timeout, Duration},
-=======
         time::{sleep, timeout, Duration},
->>>>>>> c58a1222
     };
 
     use crate::utils::*;
@@ -390,7 +386,31 @@
     }
 
     #[tokio::test]
-<<<<<<< HEAD
+    pub async fn test_file_ops() {
+        let path = env!("CARGO_BIN_FILE_MIRRORD");
+        let command = vec!["python3", "python-e2e/ops.py"];
+        let client = setup_kube_client().await;
+        let pod_namespace = "default";
+        let mut env = HashMap::new();
+        env.insert("MIRRORD_AGENT_IMAGE", "test");
+        env.insert("MIRRORD_CHECK_VERSION", "false");
+        let pod_name = get_http_echo_pod_name(&client, pod_namespace)
+            .await
+            .unwrap();
+        let args: Vec<&str> = vec!["exec", "--pod-name", &pod_name, "-c", "--enable-fs", "--"]
+            .into_iter()
+            .chain(command.into_iter())
+            .collect();
+        let test = Command::new(path)
+            .args(args)
+            .envs(&env)
+            .status()
+            .await
+            .unwrap();
+        assert!(test.success());
+    }
+
+    #[tokio::test]
     pub async fn test_remote_env_vars_does_nothing_when_not_specified() {
         let mirrord_bin = env!("CARGO_BIN_FILE_MIRRORD");
         let node_command = vec![
@@ -400,17 +420,10 @@
 
         let client = setup_kube_client().await;
 
-=======
-    pub async fn test_file_ops() {
-        let path = env!("CARGO_BIN_FILE_MIRRORD");
-        let command = vec!["python3", "python-e2e/ops.py"];
-        let client = setup_kube_client().await;
->>>>>>> c58a1222
         let pod_namespace = "default";
         let mut env = HashMap::new();
         env.insert("MIRRORD_AGENT_IMAGE", "test");
         env.insert("MIRRORD_CHECK_VERSION", "false");
-<<<<<<< HEAD
 
         let pod_name = get_http_echo_pod_name(&client, pod_namespace)
             .await
@@ -422,22 +435,11 @@
             .collect();
 
         let test_process = Command::new(mirrord_bin)
-=======
-        let pod_name = get_http_echo_pod_name(&client, pod_namespace)
-            .await
-            .unwrap();
-        let args: Vec<&str> = vec!["exec", "--pod-name", &pod_name, "-c", "--enable-fs", "--"]
-            .into_iter()
-            .chain(command.into_iter())
-            .collect();
-        let test = Command::new(path)
->>>>>>> c58a1222
             .args(args)
             .envs(&env)
             .status()
             .await
             .unwrap();
-<<<<<<< HEAD
 
         assert!(test_process.success());
     }
@@ -561,8 +563,5 @@
             .unwrap();
 
         assert!(test_process.success());
-=======
-        assert!(test.success());
->>>>>>> c58a1222
     }
 }